--- conflicted
+++ resolved
@@ -14,11 +14,8 @@
 from libtraffic.model.traffic_speed_prediction.GTS import GTS
 from libtraffic.model.traffic_speed_prediction.HGCN import HGCN
 from libtraffic.model.traffic_speed_prediction.STMGAT import STMGAT
-<<<<<<< HEAD
 from libtraffic.model.traffic_speed_prediction.DKFN import DKFN
-=======
 from libtraffic.model.traffic_speed_prediction.STTN import STTN
->>>>>>> 832fb9c8
 
 __all__ = [
     "DCRNN",
@@ -36,11 +33,7 @@
     "GTS",
     "HGCN",
     "STAGGCN",
-<<<<<<< HEAD
     "STMGAT"
     "DKFN",
-=======
-    "STMGAT",
     "STTN"
->>>>>>> 832fb9c8
 ]