import os
import json
import time

import networkx as nx

from libtraffic.utils import ensure_dir
from logging import getLogger
from libtraffic.evaluator.abstract_evaluator import AbstractEvaluator


class MapMatchingEvaluator(AbstractEvaluator):
    def __init__(self, config):
        self.metrics = config['evaluator_config']['metrics']  # 评估指标, 是一个 list
        self.allowed_metrics = ['RMF', 'AN', 'AL']
        self.config = config
        self.res_dir = './libtraffic/cache/result_cache'
        self.result = {}  # 每一种指标的结果
        self._check_config()
        self._logger = getLogger()
        self.rel_info = {}
        self.evaluate_result = {}

    def _check_config(self):
        if not isinstance(self.metrics, list):
            raise TypeError('Evaluator type is not list')
        for metric in self.metrics:
            if metric not in self.allowed_metrics:
                raise ValueError('the metric {} is not allowed in TrafficStateEvaluator'.format(str(metric)))

    def collect(self, batch):
        self.rd_nwk = batch["rd_nwk"]
        self.truth_sequence = list(batch["route"])
        self.result = batch["result"]
        for point1 in self.rd_nwk.adj:
            for point2 in self.rd_nwk.adj[point1]:
                rel = self.rd_nwk.adj[point1][point2]
                self.rel_info[rel['rel_id']] = {}
                self.rel_info[rel['rel_id']]["distance"] = rel['distance']
                self.rel_info[rel['rel_id']]['point1'] = point1
                self.rel_info[rel['rel_id']]['point2'] = point2
        self.find_completed_sequence()
        # find the longest common subsequence
        self.find_lcs()
        ensure_dir(self.res_dir)

    def evaluate(self):
        if 'RMF' in self.metrics:
            d_plus = 0
            d_sub = 0
            d_total = 0
            for rel_id in self.truth_sequence:
                d_total += self.rel_info[rel_id]['distance']
            i = j = k = 0
            while i < len(self.lcs):
                while self.truth_sequence[j] != self.lcs[i]:
                    d_sub += self.rel_info[self.truth_sequence[j]]['distance']
                    j += 1
                    if j == len(self.truth_sequence):
                        break
                while self.output_sequence[k] != self.lcs[i]:
                    d_plus += self.rel_info[self.output_sequence[j]]['distance']
                    k += 1
                    if k == len(self.output_sequence):
                        break
                i += 1
            self.evaluate_result['RMF'] = (d_plus + d_sub) / d_total
        if 'AN' in self.metrics:
            self.evaluate_result['AN'] = len(self.lcs) / len(self.truth_sequence)
        if 'AL' in self.metrics:
            d_lcs = 0
            d_tru = 0
            for rel_id in self.lcs:
                d_lcs += self.rel_info[rel_id]['distance']
            for rel_id in self.truth_sequence:
                d_tru += self.rel_info[rel_id]['distance']
            self.evaluate_result['AL'] = d_lcs / d_tru

    def save_result(self, save_path, filename=None):
        """
        将评估结果保存到 save_path 文件夹下的 filename 文件中

        Args:
            save_path: 保存路径
            filename: 保存文件名
        """
        ensure_dir(self.res_dir)
        file_name = self.config.get('dataset', '') + '.out'
        with open(self.res_dir + '/' + file_name, 'w') as f:
            f.write('dyna_id,rel_id\n')
            for line in self.result:
                f.write(str(line[0]) + ',' + str(line[1]) + '\n')
        self.evaluate()
        ensure_dir(save_path)
        if filename is None:
            # 使用时间戳
            filename = time.strftime(
                "%Y_%m_%d_%H_%M_%S", time.localtime(time.time()))
        print('evaluate result is ', json.dumps(self.evaluate_result, indent=1))
        with open(os.path.join(save_path, '{}.json'.format(filename)), 'w') as f:
            json.dump(self.evaluate_result, f)
            self._logger.info('Evaluate result is saved at ' + os.path.join(save_path, '{}.json'.format(filename)))

    def clear(self):
        pass

    def find_lcs(self):
        sequence1 = self.output_sequence
        sequence2 = self.truth_sequence
        len1 = len(sequence1)
        len2 = len(sequence2)
        res = [[0 for i in range(len1 + 1)] for j in range(len2 + 1)]  # python 初始化二维数组 [len1+1],[len2+1]
        for i in range(1, len2 + 1):  # 开始从1开始，到len2+1结束
            for j in range(1, len1 + 1):  # 开始从1开始，到len2+1结束
                if sequence2[i - 1] == sequence1[j - 1]:
                    res[i][j] = res[i - 1][j - 1] + 1
                else:
                    res[i][j] = max(res[i - 1][j], res[i][j - 1])
        lcs = []
        i = len(sequence2)
        j = len(sequence1)
        while i > 0 and j > 0:
            # 开始从1开始，到len2+1结束
            if sequence2[i - 1] == sequence1[j - 1]:
                lcs.append(sequence2[i - 1])
                i = i - 1
                j = j - 1
            else:
                if res[i - 1][j] > res[i][j - 1]:
                    i = i - 1
                elif res[i - 1][j] < res[i][j - 1]:
                    j = j - 1
                else:
                    i = i - 1
        lcs.reverse()
        self.lcs = lcs

    def find_completed_sequence(self):
        uncompleted_sequence = []
        for line in self.result:
            uncompleted_sequence.append(line[1])
        while uncompleted_sequence.count(None) != 0:
            uncompleted_sequence.remove(None)
        completed_sequence = []
        i = 0
        last_road = None
        last_point = None
        while i < len(uncompleted_sequence):
            if last_road is not None:
                if last_road == uncompleted_sequence[i]:
                    i += 1
                else:
                    if last_point != self.rel_info[uncompleted_sequence[i]]['point1']:
                        path = nx.dijkstra_path(self.rd_nwk, source=last_point,
<<<<<<< HEAD
                                                target=edges[uncompleted_sequence[i]][0], weight='distance')
=======
                                                    target=self.rel_info[uncompleted_sequence[i]]['point1'], weight='distance')
>>>>>>> 7ec823ce
                        j = 0
                        for road in path:
                            if j != 0:
                                completed_sequence.append(road)
                            j += 1
                    else:
                        completed_sequence.append(uncompleted_sequence[i])
                    last_road = uncompleted_sequence[i]
                    last_point = self.rel_info[uncompleted_sequence[i]]['point2']
                    i += 1
            else:
                completed_sequence.append(uncompleted_sequence[i])
                last_road = uncompleted_sequence[i]
                last_point = self.rel_info[uncompleted_sequence[i]]['point2']
                i += 1
        self.output_sequence = completed_sequence<|MERGE_RESOLUTION|>--- conflicted
+++ resolved
@@ -152,11 +152,7 @@
                 else:
                     if last_point != self.rel_info[uncompleted_sequence[i]]['point1']:
                         path = nx.dijkstra_path(self.rd_nwk, source=last_point,
-<<<<<<< HEAD
-                                                target=edges[uncompleted_sequence[i]][0], weight='distance')
-=======
                                                     target=self.rel_info[uncompleted_sequence[i]]['point1'], weight='distance')
->>>>>>> 7ec823ce
                         j = 0
                         for road in path:
                             if j != 0:
