--- conflicted
+++ resolved
@@ -386,11 +386,7 @@
     },
     "road_representation": {
         "allowed_model": [
-<<<<<<< HEAD
-            "ChebConv", "LINE", "GAT", "Node2Vec", "DeepWalk", "GeomGCN"
-=======
-            "ChebConv", "HRNR"
->>>>>>> 779d6edc
+            "ChebConv", "LINE", "GAT", "Node2Vec", "DeepWalk", "GeomGCN", "HRNR"
         ],
         "allowed_dataset": [
             "BJ_roadmap", "HRNR"
