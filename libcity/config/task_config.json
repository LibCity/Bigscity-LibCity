--- conflicted
+++ resolved
@@ -87,11 +87,7 @@
             "STResNetCommon", "ACFMCommon", "ASTGCNCommon", "MSTGCNCommon","ToGCN", "CONVGCN", "STG2Seq",
             "DMVSTNet", "ATDM", "GMAN", "GTS", "STDN", "HGCN", "STSGCN", "STAGGCN", "STNN", "ResLSTM", "DGCN",
             "MultiSTGCnet", "STMGAT", "CRANN", "STTN", "CONVGCNCommon", "DSAN", "DKFN", "CCRNN", "MultiSTGCnetCommon",
-<<<<<<< HEAD
             "GEML", "FNN", "CSTN"],
-=======
-            "GEML", "FNN", "GSNet"],
->>>>>>> fc6854b6
         "allowed_dataset": ["METR_LA", "PEMS_BAY", "PEMSD3", "PEMSD4", "PEMSD7", "PEMSD8", "PEMSD7(M)",
             "LOOP_SEATTLE", "LOS_LOOP", "LOS_LOOP_SMALL", "Q_TRAFFIC", "SZ_TAXI",
             "NYCBike20140409", "NYCBike20160708", "NYCBike20160809", "NYCTaxi20140112",
@@ -331,31 +327,10 @@
             "executor": "TrafficStateExecutor",
             "evaluator": "TrafficStateEvaluator"
         },
-<<<<<<< HEAD
         "CSTN": {
             "dataset_class": "CSTNDataset",
             "executor": "TrafficStateExecutor",
             "evaluator": "TrafficStateEvaluator"
-=======
-        "GSNet": {
-            "dataset_class": "GSNetDataset",
-            "executor": "TrafficStateExecutor",
-            "evaluator": "TrafficStateEvaluator"
-        }
-    },
-    "eta": {
-        "allowed_model": [
-            "DeepTTE"
-        ],
-        "allowed_dataset": [
-            "Chengdu_Taxi_Sample1"
-        ],
-        "DeepTTE": {
-            "dataset_class": "ETADataset",
-            "executor": "ETAExecutor",
-            "evaluator": "ETAEvaluator",
-            "eta_encoder": "DeeptteEncoder"
->>>>>>> fc6854b6
         }
     },
     "map_matching": {
