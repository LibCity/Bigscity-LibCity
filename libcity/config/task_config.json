--- conflicted
+++ resolved
@@ -82,12 +82,8 @@
         }
     },
     "traffic_state_pred": {
-<<<<<<< HEAD
-        "allowed_model": ["NewModel","DCRNN", "STGCN", "GWNET", "AGCRN", "TGCLSTM", "TGCN", "TemplateTSP",
-=======
         "allowed_model": [
             "DCRNN", "STGCN", "GWNET", "AGCRN", "TGCLSTM", "TGCN", "TemplateTSP",
->>>>>>> 95b3de61
             "ASTGCN", "MSTGCN", "MTGNN", "ACFM", "STResNet", "RNN", "LSTM", "GRU", "AutoEncoder", "Seq2Seq",
             "STResNetCommon", "ACFMCommon", "ASTGCNCommon", "MSTGCNCommon", "ToGCN", "CONVGCN", "STG2Seq",
             "DMVSTNet", "ATDM", "GMAN", "GTS", "STDN", "HGCN", "STSGCN", "STAGGCN", "STNN", "ResLSTM", "DGCN",
@@ -395,7 +391,7 @@
     },
     "road_representation": {
         "allowed_model": [
-            "ChebConv", "LINE", "GAT", "Node2Vec", "DeepWalk"
+            "ChebConv", "LINE", "GAT", "Node2Vec", "DeepWalk","Metapath2vec"
         ],
         "allowed_dataset": [
             "BJ_roadmap"
@@ -405,12 +401,11 @@
             "executor": "ChebConvExecutor",
             "evaluator": "RoadRepresentationEvaluator"
         },
-<<<<<<< HEAD
         "Metapath2vec":{
             "dataset_class": "Metapath2VecDataSet",
             "executor": "Metapath2vecExecutor",
-            "evaluator": "RoadRepresentationEvaluator"          
-=======
+            "evaluator": "RoadRepresentationEvaluator"     
+        },
         "LINE": {
             "dataset_class": "LINEDataset",
             "executor": "LINEExecutor",
@@ -430,7 +425,6 @@
             "dataset_class": "RoadNetWorkDataset",
             "executor": "GensimExecutor",
             "evaluator": "RoadRepresentationEvaluator"
->>>>>>> 95b3de61
         }
     }
 }