--- conflicted
+++ resolved
@@ -90,11 +90,7 @@
             "MultiSTGCnet", "STMGAT", "CRANN", "STTN", "CONVGCNCommon", "DSAN", "DKFN", "CCRNN", "MultiSTGCnetCommon",
             "GEML", "FNN", "GSNet", "CSTN", "D2STGNN", "STID","STGODE", "STNorm", "DMSTGCN", "ESG", "SSTBAN", "STTSNet",
             "FOGS", "RGSL", "DSTAGNN", "STPGCN", "HIEST", "STAEformer", "TESTAM", "MultiSPANS", "SimST", "TimeMixer",
-<<<<<<< HEAD
-            "MegaCRN", "Trafformer", "STSSL"
-=======
-            "STSSL", "MegaCRN", "STWave"
->>>>>>> 88e023e4
+            "MegaCRN", "Trafformer", "STSSL", "STWave"
         ],
         "allowed_dataset": [
             "METR_LA", "PEMS_BAY", "PEMSD3", "PEMSD4", "PEMSD7", "PEMSD8", "PEMSD7(M)",
