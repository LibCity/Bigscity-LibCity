{
    "traj_loc_pred": {
        "allowed_model": ["DeepMove", "RNN", "LSTM", "GRU", "FPMC", "LSTPM", "STRNN", "SERM", "TemplateTLP", "ATSTLSTM", "HSTLSTM", "STAN", "CARA", "GeoSAN"],
        "allowed_dataset": ["foursquare_tky", "foursquare_nyc", "gowalla", "foursquare_serm"],
        "GeoSAN": {
            "dataset_class": "GeoSANDataset",
            "executor": "GeoSANExecutor",
            "evaluator": "GeoSANEvaluator",
            "traj_encoder": "StandardTrajectoryEncoder"
        },
        "DeepMove": {
            "dataset_class": "TrajectoryDataset",
            "executor": "TrajLocPredExecutor",
            "evaluator": "TrajLocPredEvaluator",
            "traj_encoder": "StandardTrajectoryEncoder"
        },
        "RNN": {
            "dataset_class": "TrajectoryDataset",
            "executor": "TrajLocPredExecutor",
            "evaluator": "TrajLocPredEvaluator",
            "traj_encoder": "StandardTrajectoryEncoder"
        },
        "LSTM": {
            "dataset_class": "TrajectoryDataset",
            "executor": "TrajLocPredExecutor",
            "evaluator": "TrajLocPredEvaluator",
            "traj_encoder": "StandardTrajectoryEncoder"
        },
        "GRU": {
            "dataset_class": "TrajectoryDataset",
            "executor": "TrajLocPredExecutor",
            "evaluator": "TrajLocPredEvaluator",
            "traj_encoder": "StandardTrajectoryEncoder"
        },
        "FPMC": {
            "dataset_class": "TrajectoryDataset",
            "executor": "TrajLocPredExecutor",
            "evaluator": "TrajLocPredEvaluator",
            "traj_encoder": "StandardTrajectoryEncoder"
        },
        "LSTPM": {
            "dataset_class": "TrajectoryDataset",
            "executor": "TrajLocPredExecutor",
            "evaluator": "TrajLocPredEvaluator",
            "traj_encoder": "LstpmEncoder"
        },
        "STRNN": {
            "dataset_class": "TrajectoryDataset",
            "executor": "TrajLocPredExecutor",
            "evaluator": "TrajLocPredEvaluator",
            "traj_encoder": "StrnnEncoder"
        },
        "SERM": {
            "dataset_class": "TrajectoryDataset",
            "executor": "TrajLocPredExecutor",
            "evaluator": "TrajLocPredEvaluator",
            "traj_encoder": "SermEncoder"
        },
        "STAN": {
            "dataset_class": "TrajectoryDataset",
            "executor": "TrajLocPredExecutor",
            "evaluator": "TrajLocPredEvaluator",
            "traj_encoder": "StanEncoder"
        },
        "ATSTLSTM": {
            "dataset_class": "PBSTrajectoryDataset",
            "executor": "TrajLocPredExecutor",
            "evaluator": "TrajLocPredEvaluator",
            "traj_encoder": "AtstlstmEncoder"
        },
        "HSTLSTM": {
            "dataset_class": "TrajectoryDataset",
            "executor": "TrajLocPredExecutor",
            "evaluator": "TrajLocPredEvaluator",
            "traj_encoder": "HstlstmEncoder"
        },
        "CARA": {
            "dataset_class": "TrajectoryDataset",
            "executor": "TrajLocPredExecutor",
            "evaluator": "CARALocPredEvaluator",
            "traj_encoder": "CARATrajectoryEncoder"
        }
    },
    "traffic_state_pred": {
        "allowed_model": [
            "DCRNN", "STGCN", "GWNET", "AGCRN", "TGCLSTM", "TGCN", "TemplateTSP",
            "ASTGCN", "MSTGCN", "MTGNN", "ACFM", "STResNet", "RNN", "LSTM", "GRU", "AutoEncoder", "Seq2Seq",
            "STResNetCommon", "ACFMCommon", "ASTGCNCommon", "MSTGCNCommon", "ToGCN", "CONVGCN", "STG2Seq",
            "DMVSTNet", "ATDM", "GMAN", "GTS", "STDN", "HGCN", "STSGCN", "STAGGCN", "STNN", "ResLSTM", "DGCN",
            "MultiSTGCnet", "STMGAT", "CRANN", "STTN", "CONVGCNCommon", "DSAN", "DKFN", "CCRNN", "MultiSTGCnetCommon",
            "GEML", "FNN", "GSNet", "CSTN", "D2STGNN", "STID","STGODE", "STNorm", "DMSTGCN", "ESG", "SSTBAN", "STTSNet",
            "FOGS", "RGSL", "DSTAGNN", "STPGCN", "HIEST", "STAEformer", "TESTAM", "MultiSPANS", "SimST", "TimeMixer",
<<<<<<< HEAD
            "MegaCRN", "Trafformer"
=======
            "STSSL", "MegaCRN"
>>>>>>> 078fc1a9
        ],
        "allowed_dataset": [
            "METR_LA", "PEMS_BAY", "PEMSD3", "PEMSD4", "PEMSD7", "PEMSD8", "PEMSD7(M)",
            "LOOP_SEATTLE", "LOS_LOOP", "LOS_LOOP_SMALL", "Q_TRAFFIC", "SZ_TAXI",
            "NYCBike20140409", "NYCBike20160708", "NYCBike20160809", "NYCTaxi20140112",
            "NYCTaxi20150103", "NYCTaxi20160102", "TAXIBJ", "T_DRIVE20150206",
            "BEIJING_SUBWAY_10MIN", "BEIJING_SUBWAY_15MIN", "BEIJING_SUBWAY_30MIN",
            "ROTTERDAM", "HZMETRO", "SHMETRO", "M_DENSE", "PORTO", "NYCTAXI_DYNA",
            "NYCTAXI_OD", "NYCTAXI_GRID", "T_DRIVE_SMALL", "NYCBIKE", "AUSTINRIDE",
            "BIKEDC", "BIKECHI", "NYC_RISK", "CHICAGO_RISK", "NYCTAXI20140112_FLOW"
        ],
<<<<<<< HEAD
        "Trafformer": {
            "dataset_class": "TrafficStatePointDataset",
            "executor": "TrafformerExecutor",
=======
        "STSSL": {
            "dataset_class": "ACFMDataset",
            "executor": "STSSLExecutor",
>>>>>>> 078fc1a9
            "evaluator": "TrafficStateEvaluator"
        },
        "MegaCRN": {
            "dataset_class": "TrafficStatePointDataset",
            "executor": "MegaCRNExecutor",
            "evaluator": "TrafficStateEvaluator"
        },
        "TimeMixer": {
            "dataset_class": "TrafficStatePointDataset",
            "executor": "TimeMixerExecutor",
            "evaluator": "TrafficStateEvaluator"
        },
        "SimST": {
            "dataset_class": "SimSTDataset",
            "executor": "TrafficStateExecutor",
            "evaluator": "TrafficStateEvaluator"
        },
        "HIEST": {
            "dataset_class": "HIESTDataset",
            "executor": "TrafficStateExecutor",
            "evaluator": "TrafficStateEvaluator"
        },
        "TESTAM": {
            "dataset_class": "TrafficStatePointDataset",
            "executor": "TESTAMExecutor",
            "evaluator": "TrafficStateEvaluator"
        },
        "STAEformer": {
            "dataset_class": "STAEformerDataset",
            "executor": "TrafficStateExecutor",
            "evaluator": "TrafficStateEvaluator"
        },
        "MultiSPANS": {
            "dataset_class": "TrafficStatePointDataset",
            "executor": "TrafficStateExecutor",
            "evaluator": "TrafficStateEvaluator"
        },
        "STPGCN": {
            "dataset_class": "STPGCNDataset",
            "executor": "TrafficStateExecutor",
            "evaluator": "TrafficStateEvaluator"
        },
        "DSTAGNN": {
            "dataset_class": "DSTAGNNDataset",
            "executor": "TrafficStateExecutor",
            "evaluator": "TrafficStateEvaluator"
        },
        "RGSL": {
            "dataset_class": "TrafficStatePointDataset",
            "executor": "TrafficStateExecutor",
            "evaluator": "TrafficStateEvaluator"
        },
        "FOGS": {
            "dataset_class": "FOGSDataset",
            "executor": "FOGSExecutor",
            "evaluator": "TrafficStateEvaluator"
        },
        "STTSNet": {
            "dataset_class": "STTSNetDataset",
            "executor": "STTSNetExecutor",
            "evaluator": "TrafficStateEvaluator"
        },
        "SSTBAN": {
            "dataset_class": "SSTBANDataset",
            "executor": "SSTBANExecutor",
            "evaluator": "TrafficStateEvaluator"
        },
        "ESG": {
            "dataset_class": "ESGDataset",
            "executor": "TrafficStateExecutor",
            "evaluator": "TrafficStateEvaluator"
        },
        "DMSTGCN": {
            "dataset_class": "DMSTGCNDataset",
            "executor": "TrafficStateExecutor",
            "evaluator": "TrafficStateEvaluator"
        },
        "STGODE": {
            "dataset_class": "STGODEDataset",
            "executor": "TrafficStateExecutor",
            "evaluator": "TrafficStateEvaluator"
        },
        "STNorm": {
            "dataset_class": "TrafficStatePointDataset",
            "executor": "TrafficStateExecutor",
            "evaluator": "TrafficStateEvaluator"
        },
        "DCRNN": {
            "dataset_class": "TrafficStatePointDataset",
            "executor": "DCRNNExecutor",
            "evaluator": "TrafficStateEvaluator"
        },
        "STGCN": {
            "dataset_class": "TrafficStatePointDataset",
            "executor": "TrafficStateExecutor",
            "evaluator": "TrafficStateEvaluator"
        },
        "GWNET": {
            "dataset_class": "TrafficStatePointDataset",
            "executor": "TrafficStateExecutor",
            "evaluator": "TrafficStateEvaluator"
        },
        "AGCRN": {
            "dataset_class": "TrafficStatePointDataset",
            "executor": "TrafficStateExecutor",
            "evaluator": "TrafficStateEvaluator"
        },
        "TGCLSTM": {
            "dataset_class": "TGCLSTMDataset",
            "executor": "TrafficStateExecutor",
            "evaluator": "TrafficStateEvaluator"
        },
        "TGCN": {
            "dataset_class": "TrafficStatePointDataset",
            "executor": "TrafficStateExecutor",
            "evaluator": "TrafficStateEvaluator"
        },
        "TemplateTSP": {
            "dataset_class": "TrafficStatePointDataset",
            "executor": "TrafficStateExecutor",
            "evaluator": "TrafficStateEvaluator"
        },
        "ASTGCN": {
            "dataset_class": "ASTGCNDataset",
            "executor": "TrafficStateExecutor",
            "evaluator": "TrafficStateEvaluator"
        },
        "MSTGCN": {
            "dataset_class": "ASTGCNDataset",
            "executor": "TrafficStateExecutor",
            "evaluator": "TrafficStateEvaluator"
        },
        "MTGNN": {
            "dataset_class": "TrafficStatePointDataset",
            "executor": "MTGNNExecutor",
            "evaluator": "TrafficStateEvaluator"
        },
        "ACFM": {
            "dataset_class": "ACFMDataset",
            "executor": "TrafficStateExecutor",
            "evaluator": "TrafficStateEvaluator"
        },
        "STResNet": {
            "dataset_class": "STResNetDataset",
            "executor": "TrafficStateExecutor",
            "evaluator": "TrafficStateEvaluator"
        },
        "RNN": {
            "dataset_class": "TrafficStatePointDataset",
            "executor": "TrafficStateExecutor",
            "evaluator": "TrafficStateEvaluator"
        },
        "LSTM": {
            "dataset_class": "TrafficStatePointDataset",
            "executor": "TrafficStateExecutor",
            "evaluator": "TrafficStateEvaluator"
        },
        "GRU": {
            "dataset_class": "TrafficStatePointDataset",
            "executor": "TrafficStateExecutor",
            "evaluator": "TrafficStateEvaluator"
        },
        "AutoEncoder": {
            "dataset_class": "TrafficStatePointDataset",
            "executor": "TrafficStateExecutor",
            "evaluator": "TrafficStateEvaluator"
        },
        "Seq2Seq": {
            "dataset_class": "TrafficStatePointDataset",
            "executor": "TrafficStateExecutor",
            "evaluator": "TrafficStateEvaluator"
        },
        "STResNetCommon": {
            "dataset_class": "TrafficStateGridDataset",
            "executor": "TrafficStateExecutor",
            "evaluator": "TrafficStateEvaluator"
        },
        "ACFMCommon": {
            "dataset_class": "TrafficStateGridDataset",
            "executor": "TrafficStateExecutor",
            "evaluator": "TrafficStateEvaluator"
        },
        "ASTGCNCommon": {
            "dataset_class": "TrafficStatePointDataset",
            "executor": "TrafficStateExecutor",
            "evaluator": "TrafficStateEvaluator"
        },
        "MSTGCNCommon": {
            "dataset_class": "TrafficStatePointDataset",
            "executor": "TrafficStateExecutor",
            "evaluator": "TrafficStateEvaluator"
        },
        "ToGCN": {
            "dataset_class": "TrafficStatePointDataset",
            "executor": "TrafficStateExecutor",
            "evaluator": "TrafficStateEvaluator"
        },
        "CONVGCN": {
            "dataset_class": "CONVGCNDataset",
            "executor": "TrafficStateExecutor",
            "evaluator": "TrafficStateEvaluator"
        },
        "STG2Seq": {
            "dataset_class": "STG2SeqDataset",
            "executor": "TrafficStateExecutor",
            "evaluator": "TrafficStateEvaluator"
        },
        "DMVSTNet": {
            "dataset_class": "DMVSTNetDataset",
            "executor": "TrafficStateExecutor",
            "evaluator": "TrafficStateEvaluator"
        },
        "ATDM": {
            "dataset_class": "TrafficStatePointDataset",
            "executor": "TrafficStateExecutor",
            "evaluator": "TrafficStateEvaluator"
        },
        "GMAN": {
            "dataset_class": "GMANDataset",
            "executor": "TrafficStateExecutor",
            "evaluator": "TrafficStateEvaluator"
        },
        "GTS": {
            "dataset_class": "GTSDataset",
            "executor": "DCRNNExecutor",
            "evaluator": "TrafficStateEvaluator"
        },
        "STDN": {
            "dataset_class": "STDNDataset",
            "executor": "TrafficStateExecutor",
            "evaluator": "TrafficStateEvaluator"
        },
        "HGCN": {
            "dataset_class": "HGCNDataset",
            "executor": "TrafficStateExecutor",
            "evaluator": "TrafficStateEvaluator"
        },
        "STSGCN": {
            "dataset_class": "TrafficStatePointDataset",
            "executor": "TrafficStateExecutor",
            "evaluator": "TrafficStateEvaluator"
        },
        "STAGGCN": {
            "dataset_class": "STAGGCNDataset",
            "executor": "TrafficStateExecutor",
            "evaluator": "TrafficStateEvaluator"
        },
        "STNN": {
            "dataset_class": "TrafficStatePointDataset",
            "executor": "TrafficStateExecutor",
            "evaluator": "TrafficStateEvaluator"
        },
        "ResLSTM": {
            "dataset_class": "RESLSTMDataset",
            "executor": "TrafficStateExecutor",
            "evaluator": "TrafficStateEvaluator"
        },
        "DGCN": {
            "dataset_class": "ASTGCNDataset",
            "executor": "TrafficStateExecutor",
            "evaluator": "TrafficStateEvaluator"
        },
        "MultiSTGCnet": {
            "dataset_class": "MultiSTGCnetDataset",
            "executor": "TrafficStateExecutor",
            "evaluator": "TrafficStateEvaluator"
        },
        "STMGAT": {
            "dataset_class": "TrafficStatePointDataset",
            "executor": "TrafficStateExecutor",
            "evaluator": "TrafficStateEvaluator"
        },
        "CRANN": {
            "dataset_class": "CRANNDataset",
            "executor": "TrafficStateExecutor",
            "evaluator": "TrafficStateEvaluator"
        },
        "DKFN": {
            "dataset_class": "TrafficStatePointDataset",
            "executor": "TrafficStateExecutor",
            "evaluator": "TrafficStateEvaluator"
        },
        "STTN": {
            "dataset_class": "TrafficStatePointDataset",
            "executor": "TrafficStateExecutor",
            "evaluator": "TrafficStateEvaluator"
        },
        "CONVGCNCommon": {
            "dataset_class": "TrafficStatePointDataset",
            "executor": "TrafficStateExecutor",
            "evaluator": "TrafficStateEvaluator"
        },
        "DSAN": {
            "dataset_class": "TrafficStateGridDataset",
            "executor": "TrafficStateExecutor",
            "evaluator": "TrafficStateEvaluator"
        },
        "CCRNN": {
            "dataset_class": "CCRNNDataset",
            "executor": "DCRNNExecutor",
            "evaluator": "TrafficStateEvaluator"
        },
        "MultiSTGCnetCommon": {
            "dataset_class": "TrafficStatePointDataset",
            "executor": "TrafficStateExecutor",
            "evaluator": "TrafficStateEvaluator"
        },
        "GEML": {
            "dataset_class": "TrafficStateOdDataset",
            "executor": "GEMLExecutor",
            "evaluator": "TrafficStateEvaluator"
        },
        "FNN": {
            "dataset_class": "TrafficStatePointDataset",
            "executor": "TrafficStateExecutor",
            "evaluator": "TrafficStateEvaluator"
        },
        "GSNet": {
            "dataset_class": "GSNetDataset",
            "executor": "TrafficStateExecutor",
            "evaluator": "TrafficAccidentEvaluator"
        },
        "CSTN": {
            "dataset_class": "CSTNDataset",
            "executor": "TrafficStateExecutor",
            "evaluator": "TrafficStateEvaluator"
        },
        "D2STGNN": {
            "dataset_class": "TrafficStatePointDataset",
            "executor": "DCRNNExecutor",
            "evaluator": "TrafficStateEvaluator"
        },
        "STID": {
            "dataset_class": "TrafficStatePointDataset",
            "executor": "TrafficStateExecutor",
            "evaluator": "TrafficStateEvaluator"
        }
    },
    "eta": {
        "allowed_model": [
            "DeepTTE", "TTPNet"
        ],
        "allowed_dataset": [
            "Chengdu_Taxi_Sample1", "Beijing_Taxi_Sample"
        ],
        "DeepTTE": {
            "dataset_class": "ETADataset",
            "executor": "ETAExecutor",
            "evaluator": "ETAEvaluator",
            "eta_encoder": "DeeptteEncoder"
        },
        "TTPNet": {
            "dataset_class": "ETADataset",
            "executor": "ETAExecutor",
            "evaluator": "ETAEvaluator",
            "eta_encoder": "TtpnetEncoder"
        }
    },
    "map_matching": {
        "allowed_model": [
            "STMatching", "IVMM", "HMMM"
        ],
        "allowed_dataset": [
            "global", "Seattle"
        ],
        "STMatching": {
            "dataset_class": "MapMatchingDataset",
            "executor": "MapMatchingExecutor",
            "evaluator": "MapMatchingEvaluator"
        },
        "IVMM": {
            "dataset_class": "MapMatchingDataset",
            "executor": "MapMatchingExecutor",
            "evaluator": "MapMatchingEvaluator"
        },
        "HMMM": {
            "dataset_class": "MapMatchingDataset",
            "executor": "MapMatchingExecutor",
            "evaluator": "MapMatchingEvaluator"
        }
    },
    "road_representation": {
        "allowed_model": [
            "ChebConv", "LINE", "GAT", "Node2Vec", "DeepWalk", "GeomGCN"
        ],
        "allowed_dataset": [
            "BJ_roadmap"
        ],
        "ChebConv": {
            "dataset_class": "ChebConvDataset",
            "executor": "ChebConvExecutor",
            "evaluator": "RoadRepresentationEvaluator"
        },
        "LINE": {
            "dataset_class": "LINEDataset",
            "executor": "LINEExecutor",
            "evaluator": "RoadRepresentationEvaluator"
        },
        "GeomGCN": {
            "dataset_class": "ChebConvDataset",
            "executor": "ChebConvExecutor",
            "evaluator": "RoadRepresentationEvaluator"
        },
        "GAT": {
            "dataset_class": "ChebConvDataset",
            "executor": "ChebConvExecutor",
            "evaluator": "RoadRepresentationEvaluator"
        },
        "Node2Vec": {
            "dataset_class": "RoadNetWorkDataset",
            "executor": "GensimExecutor",
            "evaluator": "RoadRepresentationEvaluator"
        },
        "DeepWalk": {
            "dataset_class": "RoadNetWorkDataset",
            "executor": "GensimExecutor",
            "evaluator": "RoadRepresentationEvaluator"
        }
    }
}<|MERGE_RESOLUTION|>--- conflicted
+++ resolved
@@ -90,11 +90,7 @@
             "MultiSTGCnet", "STMGAT", "CRANN", "STTN", "CONVGCNCommon", "DSAN", "DKFN", "CCRNN", "MultiSTGCnetCommon",
             "GEML", "FNN", "GSNet", "CSTN", "D2STGNN", "STID","STGODE", "STNorm", "DMSTGCN", "ESG", "SSTBAN", "STTSNet",
             "FOGS", "RGSL", "DSTAGNN", "STPGCN", "HIEST", "STAEformer", "TESTAM", "MultiSPANS", "SimST", "TimeMixer",
-<<<<<<< HEAD
-            "MegaCRN", "Trafformer"
-=======
-            "STSSL", "MegaCRN"
->>>>>>> 078fc1a9
+            "MegaCRN", "Trafformer", "STSSL"
         ],
         "allowed_dataset": [
             "METR_LA", "PEMS_BAY", "PEMSD3", "PEMSD4", "PEMSD7", "PEMSD8", "PEMSD7(M)",
@@ -106,15 +102,14 @@
             "NYCTAXI_OD", "NYCTAXI_GRID", "T_DRIVE_SMALL", "NYCBIKE", "AUSTINRIDE",
             "BIKEDC", "BIKECHI", "NYC_RISK", "CHICAGO_RISK", "NYCTAXI20140112_FLOW"
         ],
-<<<<<<< HEAD
-        "Trafformer": {
-            "dataset_class": "TrafficStatePointDataset",
-            "executor": "TrafformerExecutor",
-=======
         "STSSL": {
             "dataset_class": "ACFMDataset",
             "executor": "STSSLExecutor",
->>>>>>> 078fc1a9
+            "evaluator": "TrafficStateEvaluator"
+        },
+        "Trafformer": {
+            "dataset_class": "TrafficStatePointDataset",
+            "executor": "TrafformerExecutor",
             "evaluator": "TrafficStateEvaluator"
         },
         "MegaCRN": {
