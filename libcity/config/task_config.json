{
    "traj_loc_pred": {
        "allowed_model": ["DeepMove", "RNN", "LSTM", "GRU", "FPMC", "LSTPM", "STRNN", "SERM", "TemplateTLP", "ATSTLSTM", "HSTLSTM", "STAN", "CARA", "GeoSAN"],
        "allowed_dataset": ["foursquare_tky", "foursquare_nyc", "gowalla", "foursquare_serm"],
        "GeoSAN": {
            "dataset_class": "GeoSANDataset",
            "executor": "GeoSANExecutor",
            "evaluator": "GeoSANEvaluator",
            "traj_encoder": "StandardTrajectoryEncoder"
        },
        "DeepMove": {
            "dataset_class": "TrajectoryDataset",
            "executor": "TrajLocPredExecutor",
            "evaluator": "TrajLocPredEvaluator",
            "traj_encoder": "StandardTrajectoryEncoder"
        },
        "RNN": {
            "dataset_class": "TrajectoryDataset",
            "executor": "TrajLocPredExecutor",
            "evaluator": "TrajLocPredEvaluator",
            "traj_encoder": "StandardTrajectoryEncoder"
        },
        "LSTM": {
            "dataset_class": "TrajectoryDataset",
            "executor": "TrajLocPredExecutor",
            "evaluator": "TrajLocPredEvaluator",
            "traj_encoder": "StandardTrajectoryEncoder"
        },
        "GRU": {
            "dataset_class": "TrajectoryDataset",
            "executor": "TrajLocPredExecutor",
            "evaluator": "TrajLocPredEvaluator",
            "traj_encoder": "StandardTrajectoryEncoder"
        },
        "FPMC": {
            "dataset_class": "TrajectoryDataset",
            "executor": "TrajLocPredExecutor",
            "evaluator": "TrajLocPredEvaluator",
            "traj_encoder": "StandardTrajectoryEncoder"
        },
        "LSTPM": {
            "dataset_class": "TrajectoryDataset",
            "executor": "TrajLocPredExecutor",
            "evaluator": "TrajLocPredEvaluator",
            "traj_encoder": "LstpmEncoder"
        },
        "STRNN": {
            "dataset_class": "TrajectoryDataset",
            "executor": "TrajLocPredExecutor",
            "evaluator": "TrajLocPredEvaluator",
            "traj_encoder": "StrnnEncoder"
        },
        "SERM": {
            "dataset_class": "TrajectoryDataset",
            "executor": "TrajLocPredExecutor",
            "evaluator": "TrajLocPredEvaluator",
            "traj_encoder": "SermEncoder"
        },
        "STAN": {
            "dataset_class": "TrajectoryDataset",
            "executor": "TrajLocPredExecutor",
            "evaluator": "TrajLocPredEvaluator",
            "traj_encoder": "StanEncoder"
        },
        "ATSTLSTM": {
            "dataset_class": "PBSTrajectoryDataset",
            "executor": "TrajLocPredExecutor",
            "evaluator": "TrajLocPredEvaluator",
            "traj_encoder": "AtstlstmEncoder"
        },
        "HSTLSTM": {
            "dataset_class": "TrajectoryDataset",
            "executor": "TrajLocPredExecutor",
            "evaluator": "TrajLocPredEvaluator",
            "traj_encoder": "HstlstmEncoder"
        },
        "CARA": {
            "dataset_class": "TrajectoryDataset",
            "executor": "TrajLocPredExecutor",
            "evaluator": "CARALocPredEvaluator",
            "traj_encoder": "CARATrajectoryEncoder"
        }
    },
    "traffic_state_pred": {
        "allowed_model": [
            "DCRNN", "STGCN", "GWNET", "AGCRN", "TGCLSTM", "TGCN", "TemplateTSP",
            "ASTGCN", "MSTGCN", "MTGNN", "ACFM", "STResNet", "RNN", "LSTM", "GRU", "AutoEncoder", "Seq2Seq",
            "STResNetCommon", "ACFMCommon", "ASTGCNCommon", "MSTGCNCommon", "ToGCN", "CONVGCN", "STG2Seq",
            "DMVSTNet", "ATDM", "GMAN", "GTS", "STDN", "HGCN", "STSGCN", "STAGGCN", "STNN", "ResLSTM", "DGCN",
            "MultiSTGCnet", "STMGAT", "CRANN", "STTN", "CONVGCNCommon", "DSAN", "DKFN", "CCRNN", "MultiSTGCnetCommon",
<<<<<<< HEAD
            "GEML", "FNN", "GSNet", "CSTN", "D2STGNN", "STID", "STNorm"
=======
            "GEML", "FNN", "GSNet", "CSTN", "D2STGNN", "STID","STGODE"
>>>>>>> 7cb881c1
        ],
        "allowed_dataset": [
            "METR_LA", "PEMS_BAY", "PEMSD3", "PEMSD4", "PEMSD7", "PEMSD8", "PEMSD7(M)",
            "LOOP_SEATTLE", "LOS_LOOP", "LOS_LOOP_SMALL", "Q_TRAFFIC", "SZ_TAXI",
            "NYCBike20140409", "NYCBike20160708", "NYCBike20160809", "NYCTaxi20140112",
            "NYCTaxi20150103", "NYCTaxi20160102", "TAXIBJ", "T_DRIVE20150206",
            "BEIJING_SUBWAY_10MIN", "BEIJING_SUBWAY_15MIN", "BEIJING_SUBWAY_30MIN",
            "ROTTERDAM", "HZMETRO", "SHMETRO", "M_DENSE", "PORTO", "NYCTAXI_DYNA",
            "NYCTAXI_OD", "NYCTAXI_GRID", "T_DRIVE_SMALL", "NYCBIKE", "AUSTINRIDE",
            "BIKEDC", "BIKECHI", "NYC_RISK", "CHICAGO_RISK"
        ],
<<<<<<< HEAD
        "STNorm": {
            "dataset_class": "TrafficStatePointDataset",
=======
        "STGODE": {
            "dataset_class": "STGODEDataset",
>>>>>>> 7cb881c1
            "executor": "TrafficStateExecutor",
            "evaluator": "TrafficStateEvaluator"
        },
        "DCRNN": {
            "dataset_class": "TrafficStatePointDataset",
            "executor": "DCRNNExecutor",
            "evaluator": "TrafficStateEvaluator"
        },
        "STGCN": {
            "dataset_class": "TrafficStatePointDataset",
            "executor": "TrafficStateExecutor",
            "evaluator": "TrafficStateEvaluator"
        },
        "GWNET": {
            "dataset_class": "TrafficStatePointDataset",
            "executor": "TrafficStateExecutor",
            "evaluator": "TrafficStateEvaluator"
        },
        "AGCRN": {
            "dataset_class": "TrafficStatePointDataset",
            "executor": "TrafficStateExecutor",
            "evaluator": "TrafficStateEvaluator"
        },
        "TGCLSTM": {
            "dataset_class": "TGCLSTMDataset",
            "executor": "TrafficStateExecutor",
            "evaluator": "TrafficStateEvaluator"
        },
        "TGCN": {
            "dataset_class": "TrafficStatePointDataset",
            "executor": "TrafficStateExecutor",
            "evaluator": "TrafficStateEvaluator"
        },
        "TemplateTSP": {
            "dataset_class": "TrafficStatePointDataset",
            "executor": "TrafficStateExecutor",
            "evaluator": "TrafficStateEvaluator"
        },
        "ASTGCN": {
            "dataset_class": "ASTGCNDataset",
            "executor": "TrafficStateExecutor",
            "evaluator": "TrafficStateEvaluator"
        },
        "MSTGCN": {
            "dataset_class": "ASTGCNDataset",
            "executor": "TrafficStateExecutor",
            "evaluator": "TrafficStateEvaluator"
        },
        "MTGNN": {
            "dataset_class": "TrafficStatePointDataset",
            "executor": "MTGNNExecutor",
            "evaluator": "TrafficStateEvaluator"
        },
        "ACFM": {
            "dataset_class": "ACFMDataset",
            "executor": "TrafficStateExecutor",
            "evaluator": "TrafficStateEvaluator"
        },
        "STResNet": {
            "dataset_class": "STResNetDataset",
            "executor": "TrafficStateExecutor",
            "evaluator": "TrafficStateEvaluator"
        },
        "RNN": {
            "dataset_class": "TrafficStatePointDataset",
            "executor": "TrafficStateExecutor",
            "evaluator": "TrafficStateEvaluator"
        },
        "LSTM": {
            "dataset_class": "TrafficStatePointDataset",
            "executor": "TrafficStateExecutor",
            "evaluator": "TrafficStateEvaluator"
        },
        "GRU": {
            "dataset_class": "TrafficStatePointDataset",
            "executor": "TrafficStateExecutor",
            "evaluator": "TrafficStateEvaluator"
        },
        "AutoEncoder": {
            "dataset_class": "TrafficStatePointDataset",
            "executor": "TrafficStateExecutor",
            "evaluator": "TrafficStateEvaluator"
        },
        "Seq2Seq": {
            "dataset_class": "TrafficStatePointDataset",
            "executor": "TrafficStateExecutor",
            "evaluator": "TrafficStateEvaluator"
        },
        "STResNetCommon": {
            "dataset_class": "TrafficStateGridDataset",
            "executor": "TrafficStateExecutor",
            "evaluator": "TrafficStateEvaluator"
        },
        "ACFMCommon": {
            "dataset_class": "TrafficStateGridDataset",
            "executor": "TrafficStateExecutor",
            "evaluator": "TrafficStateEvaluator"
        },
        "ASTGCNCommon": {
            "dataset_class": "TrafficStatePointDataset",
            "executor": "TrafficStateExecutor",
            "evaluator": "TrafficStateEvaluator"
        },
        "MSTGCNCommon": {
            "dataset_class": "TrafficStatePointDataset",
            "executor": "TrafficStateExecutor",
            "evaluator": "TrafficStateEvaluator"
        },
        "ToGCN": {
            "dataset_class": "TrafficStatePointDataset",
            "executor": "TrafficStateExecutor",
            "evaluator": "TrafficStateEvaluator"
        },
        "CONVGCN": {
            "dataset_class": "CONVGCNDataset",
            "executor": "TrafficStateExecutor",
            "evaluator": "TrafficStateEvaluator"
        },
        "STG2Seq": {
            "dataset_class": "STG2SeqDataset",
            "executor": "TrafficStateExecutor",
            "evaluator": "TrafficStateEvaluator"
        },
        "DMVSTNet": {
            "dataset_class": "DMVSTNetDataset",
            "executor": "TrafficStateExecutor",
            "evaluator": "TrafficStateEvaluator"
        },
        "ATDM": {
            "dataset_class": "TrafficStatePointDataset",
            "executor": "TrafficStateExecutor",
            "evaluator": "TrafficStateEvaluator"
        },
        "GMAN": {
            "dataset_class": "GMANDataset",
            "executor": "TrafficStateExecutor",
            "evaluator": "TrafficStateEvaluator"
        },
        "GTS": {
            "dataset_class": "GTSDataset",
            "executor": "DCRNNExecutor",
            "evaluator": "TrafficStateEvaluator"
        },
        "STDN": {
            "dataset_class": "STDNDataset",
            "executor": "TrafficStateExecutor",
            "evaluator": "TrafficStateEvaluator"
        },
        "HGCN": {
            "dataset_class": "HGCNDataset",
            "executor": "TrafficStateExecutor",
            "evaluator": "TrafficStateEvaluator"
        },
        "STSGCN": {
            "dataset_class": "TrafficStatePointDataset",
            "executor": "TrafficStateExecutor",
            "evaluator": "TrafficStateEvaluator"
        },
        "STAGGCN": {
            "dataset_class": "STAGGCNDataset",
            "executor": "TrafficStateExecutor",
            "evaluator": "TrafficStateEvaluator"
        },
        "STNN": {
            "dataset_class": "TrafficStatePointDataset",
            "executor": "TrafficStateExecutor",
            "evaluator": "TrafficStateEvaluator"
        },
        "ResLSTM": {
            "dataset_class": "RESLSTMDataset",
            "executor": "TrafficStateExecutor",
            "evaluator": "TrafficStateEvaluator"
        },
        "DGCN": {
            "dataset_class": "ASTGCNDataset",
            "executor": "TrafficStateExecutor",
            "evaluator": "TrafficStateEvaluator"
        },
        "MultiSTGCnet": {
            "dataset_class": "MultiSTGCnetDataset",
            "executor": "TrafficStateExecutor",
            "evaluator": "TrafficStateEvaluator"
        },
        "STMGAT": {
            "dataset_class": "TrafficStatePointDataset",
            "executor": "TrafficStateExecutor",
            "evaluator": "TrafficStateEvaluator"
        },
        "CRANN": {
            "dataset_class": "CRANNDataset",
            "executor": "TrafficStateExecutor",
            "evaluator": "TrafficStateEvaluator"
        },
        "DKFN": {
            "dataset_class": "TrafficStatePointDataset",
            "executor": "TrafficStateExecutor",
            "evaluator": "TrafficStateEvaluator"
        },
        "STTN": {
            "dataset_class": "TrafficStatePointDataset",
            "executor": "TrafficStateExecutor",
            "evaluator": "TrafficStateEvaluator"
        },
        "CONVGCNCommon": {
            "dataset_class": "TrafficStatePointDataset",
            "executor": "TrafficStateExecutor",
            "evaluator": "TrafficStateEvaluator"
        },
        "DSAN": {
            "dataset_class": "TrafficStateGridDataset",
            "executor": "TrafficStateExecutor",
            "evaluator": "TrafficStateEvaluator"
        },
        "CCRNN": {
            "dataset_class": "CCRNNDataset",
            "executor": "DCRNNExecutor",
            "evaluator": "TrafficStateEvaluator"
        },
        "MultiSTGCnetCommon": {
            "dataset_class": "TrafficStatePointDataset",
            "executor": "TrafficStateExecutor",
            "evaluator": "TrafficStateEvaluator"
        },
        "GEML": {
            "dataset_class": "TrafficStateOdDataset",
            "executor": "GEMLExecutor",
            "evaluator": "TrafficStateEvaluator"
        },
        "FNN": {
            "dataset_class": "TrafficStatePointDataset",
            "executor": "TrafficStateExecutor",
            "evaluator": "TrafficStateEvaluator"
        },
        "GSNet": {
            "dataset_class": "GSNetDataset",
            "executor": "TrafficStateExecutor",
            "evaluator": "TrafficAccidentEvaluator"
        },
        "CSTN": {
            "dataset_class": "CSTNDataset",
            "executor": "TrafficStateExecutor",
            "evaluator": "TrafficStateEvaluator"
        },
        "D2STGNN": {
            "dataset_class": "TrafficStatePointDataset",
            "executor": "DCRNNExecutor",
            "evaluator": "TrafficStateEvaluator"
        },
        "STID": {
            "dataset_class": "TrafficStatePointDataset",
            "executor": "TrafficStateExecutor",
            "evaluator": "TrafficStateEvaluator"
        }
    },
    "eta": {
        "allowed_model": [
            "DeepTTE", "TTPNet"
        ],
        "allowed_dataset": [
            "Chengdu_Taxi_Sample1", "Beijing_Taxi_Sample"
        ],
        "DeepTTE": {
            "dataset_class": "ETADataset",
            "executor": "ETAExecutor",
            "evaluator": "ETAEvaluator",
            "eta_encoder": "DeeptteEncoder"
        },
        "TTPNet": {
            "dataset_class": "ETADataset",
            "executor": "ETAExecutor",
            "evaluator": "ETAEvaluator",
            "eta_encoder": "TtpnetEncoder"
        }
    },
    "map_matching": {
        "allowed_model": [
            "STMatching", "IVMM", "HMMM"
        ],
        "allowed_dataset": [
            "global", "Seattle"
        ],
        "STMatching": {
            "dataset_class": "MapMatchingDataset",
            "executor": "MapMatchingExecutor",
            "evaluator": "MapMatchingEvaluator"
        },
        "IVMM": {
            "dataset_class": "MapMatchingDataset",
            "executor": "MapMatchingExecutor",
            "evaluator": "MapMatchingEvaluator"
        },
        "HMMM": {
            "dataset_class": "MapMatchingDataset",
            "executor": "MapMatchingExecutor",
            "evaluator": "MapMatchingEvaluator"
        }
    },
    "road_representation": {
        "allowed_model": [
            "ChebConv", "LINE", "GAT", "Node2Vec", "DeepWalk", "GeomGCN"
        ],
        "allowed_dataset": [
            "BJ_roadmap"
        ],
        "ChebConv": {
            "dataset_class": "ChebConvDataset",
            "executor": "ChebConvExecutor",
            "evaluator": "RoadRepresentationEvaluator"
        },
        "LINE": {
            "dataset_class": "LINEDataset",
            "executor": "LINEExecutor",
            "evaluator": "RoadRepresentationEvaluator"
        },
        "GeomGCN": {
            "dataset_class": "ChebConvDataset",
            "executor": "ChebConvExecutor",
            "evaluator": "RoadRepresentationEvaluator"
        },
        "GAT": {
            "dataset_class": "ChebConvDataset",
            "executor": "ChebConvExecutor",
            "evaluator": "RoadRepresentationEvaluator"
        },
        "Node2Vec": {
            "dataset_class": "RoadNetWorkDataset",
            "executor": "GensimExecutor",
            "evaluator": "RoadRepresentationEvaluator"
        },
        "DeepWalk": {
            "dataset_class": "RoadNetWorkDataset",
            "executor": "GensimExecutor",
            "evaluator": "RoadRepresentationEvaluator"
        }
    }
}<|MERGE_RESOLUTION|>--- conflicted
+++ resolved
@@ -88,11 +88,7 @@
             "STResNetCommon", "ACFMCommon", "ASTGCNCommon", "MSTGCNCommon", "ToGCN", "CONVGCN", "STG2Seq",
             "DMVSTNet", "ATDM", "GMAN", "GTS", "STDN", "HGCN", "STSGCN", "STAGGCN", "STNN", "ResLSTM", "DGCN",
             "MultiSTGCnet", "STMGAT", "CRANN", "STTN", "CONVGCNCommon", "DSAN", "DKFN", "CCRNN", "MultiSTGCnetCommon",
-<<<<<<< HEAD
-            "GEML", "FNN", "GSNet", "CSTN", "D2STGNN", "STID", "STNorm"
-=======
-            "GEML", "FNN", "GSNet", "CSTN", "D2STGNN", "STID","STGODE"
->>>>>>> 7cb881c1
+            "GEML", "FNN", "GSNet", "CSTN", "D2STGNN", "STID","STGODE", "STNorm"
         ],
         "allowed_dataset": [
             "METR_LA", "PEMS_BAY", "PEMSD3", "PEMSD4", "PEMSD7", "PEMSD8", "PEMSD7(M)",
@@ -104,13 +100,13 @@
             "NYCTAXI_OD", "NYCTAXI_GRID", "T_DRIVE_SMALL", "NYCBIKE", "AUSTINRIDE",
             "BIKEDC", "BIKECHI", "NYC_RISK", "CHICAGO_RISK"
         ],
-<<<<<<< HEAD
-        "STNorm": {
-            "dataset_class": "TrafficStatePointDataset",
-=======
         "STGODE": {
             "dataset_class": "STGODEDataset",
->>>>>>> 7cb881c1
+            "executor": "TrafficStateExecutor",
+            "evaluator": "TrafficStateEvaluator"
+        },
+        "STNorm": {
+            "dataset_class": "TrafficStatePointDataset",
             "executor": "TrafficStateExecutor",
             "evaluator": "TrafficStateEvaluator"
         },
