{
    "traj_loc_pred": {
        "allowed_model": ["DeepMove", "RNN", "LSTM", "GRU", "FPMC", "LSTPM", "STRNN", "SERM", "TemplateTLP", "ATSTLSTM", "HSTLSTM", "STAN", "CARA", "GeoSAN"],
        "allowed_dataset": ["foursquare_tky", "foursquare_nyc", "gowalla", "foursquare_serm"],
        "GeoSAN": {
            "dataset_class": "GeoSANDataset",
            "executor": "GeoSANExecutor",
            "evaluator": "GeoSANEvaluator",
            "traj_encoder": "StandardTrajectoryEncoder"
        },
        "DeepMove": {
            "dataset_class": "TrajectoryDataset",
            "executor": "TrajLocPredExecutor",
            "evaluator": "TrajLocPredEvaluator",
            "traj_encoder": "StandardTrajectoryEncoder"
        },
        "RNN": {
            "dataset_class": "TrajectoryDataset",
            "executor": "TrajLocPredExecutor",
            "evaluator": "TrajLocPredEvaluator",
            "traj_encoder": "StandardTrajectoryEncoder"
        },
        "LSTM": {
            "dataset_class": "TrajectoryDataset",
            "executor": "TrajLocPredExecutor",
            "evaluator": "TrajLocPredEvaluator",
            "traj_encoder": "StandardTrajectoryEncoder"
        },
        "GRU": {
            "dataset_class": "TrajectoryDataset",
            "executor": "TrajLocPredExecutor",
            "evaluator": "TrajLocPredEvaluator",
            "traj_encoder": "StandardTrajectoryEncoder"
        },
        "FPMC": {
            "dataset_class": "TrajectoryDataset",
            "executor": "TrajLocPredExecutor",
            "evaluator": "TrajLocPredEvaluator",
            "traj_encoder": "StandardTrajectoryEncoder"
        },
        "LSTPM": {
            "dataset_class": "TrajectoryDataset",
            "executor": "TrajLocPredExecutor",
            "evaluator": "TrajLocPredEvaluator",
            "traj_encoder": "LstpmEncoder"
        },
        "STRNN": {
            "dataset_class": "TrajectoryDataset",
            "executor": "TrajLocPredExecutor",
            "evaluator": "TrajLocPredEvaluator",
            "traj_encoder": "StrnnEncoder"
        },
        "SERM": {
            "dataset_class": "TrajectoryDataset",
            "executor": "TrajLocPredExecutor",
            "evaluator": "TrajLocPredEvaluator",
            "traj_encoder": "SermEncoder"
        },
        "STAN": {
            "dataset_class": "TrajectoryDataset",
            "executor": "TrajLocPredExecutor",
            "evaluator": "TrajLocPredEvaluator",
            "traj_encoder": "StanEncoder"
        },
        "ATSTLSTM": {
            "dataset_class": "PBSTrajectoryDataset",
            "executor": "TrajLocPredExecutor",
            "evaluator": "TrajLocPredEvaluator",
            "traj_encoder": "AtstlstmEncoder"
        },
        "HSTLSTM": {
            "dataset_class": "TrajectoryDataset",
            "executor": "TrajLocPredExecutor",
            "evaluator": "TrajLocPredEvaluator",
            "traj_encoder": "HstlstmEncoder"
        },
        "CARA": {
            "dataset_class": "TrajectoryDataset",
            "executor": "TrajLocPredExecutor",
            "evaluator": "CARALocPredEvaluator",
            "traj_encoder": "CARATrajectoryEncoder"
        }
    },
    "traffic_state_pred": {
        "allowed_model": [
            "DCRNN", "STGCN", "GWNET", "AGCRN", "TGCLSTM", "TGCN", "TemplateTSP",
            "ASTGCN", "MSTGCN", "MTGNN", "ACFM", "STResNet", "RNN", "LSTM", "GRU", "AutoEncoder", "Seq2Seq",
            "STResNetCommon", "ACFMCommon", "ASTGCNCommon", "MSTGCNCommon", "ToGCN", "CONVGCN", "STG2Seq",
            "DMVSTNet", "ATDM", "GMAN", "GTS", "STDN", "HGCN", "STSGCN", "STAGGCN", "STNN", "ResLSTM", "DGCN",
            "MultiSTGCnet", "STMGAT", "CRANN", "STTN", "CONVGCNCommon", "DSAN", "DKFN", "CCRNN", "MultiSTGCnetCommon",
            "GEML", "FNN", "GSNet", "CSTN"
        ],
        "allowed_dataset": [
            "METR_LA", "PEMS_BAY", "PEMSD3", "PEMSD4", "PEMSD7", "PEMSD8", "PEMSD7(M)",
            "LOOP_SEATTLE", "LOS_LOOP", "LOS_LOOP_SMALL", "Q_TRAFFIC", "SZ_TAXI",
            "NYCBike20140409", "NYCBike20160708", "NYCBike20160809", "NYCTaxi20140112",
            "NYCTaxi20150103", "NYCTaxi20160102", "TAXIBJ", "T_DRIVE20150206",
            "BEIJING_SUBWAY_10MIN", "BEIJING_SUBWAY_15MIN", "BEIJING_SUBWAY_30MIN",
            "ROTTERDAM", "HZMETRO", "SHMETRO", "M_DENSE", "PORTO", "NYCTAXI_DYNA",
            "NYCTAXI_OD", "NYCTAXI_GRID", "T_DRIVE_SMALL", "NYCBIKE", "AUSTINRIDE",
            "BIKEDC", "BIKECHI", "NYC_RISK", "CHICAGO_RISK"
        ],
        "DCRNN": {
            "dataset_class": "TrafficStatePointDataset",
            "executor": "DCRNNExecutor",
            "evaluator": "TrafficStateEvaluator"
        },
        "STGCN": {
            "dataset_class": "TrafficStatePointDataset",
            "executor": "TrafficStateExecutor",
            "evaluator": "TrafficStateEvaluator"
        },
        "GWNET": {
            "dataset_class": "TrafficStatePointDataset",
            "executor": "TrafficStateExecutor",
            "evaluator": "TrafficStateEvaluator"
        },
        "AGCRN": {
            "dataset_class": "TrafficStatePointDataset",
            "executor": "TrafficStateExecutor",
            "evaluator": "TrafficStateEvaluator"
        },
        "TGCLSTM": {
            "dataset_class": "TGCLSTMDataset",
            "executor": "TrafficStateExecutor",
            "evaluator": "TrafficStateEvaluator"
        },
        "TGCN": {
            "dataset_class": "TrafficStatePointDataset",
            "executor": "TrafficStateExecutor",
            "evaluator": "TrafficStateEvaluator"
        },
        "TemplateTSP": {
            "dataset_class": "TrafficStatePointDataset",
            "executor": "TrafficStateExecutor",
            "evaluator": "TrafficStateEvaluator"
        },
        "ASTGCN": {
            "dataset_class": "ASTGCNDataset",
            "executor": "TrafficStateExecutor",
            "evaluator": "TrafficStateEvaluator"
        },
        "MSTGCN": {
            "dataset_class": "ASTGCNDataset",
            "executor": "TrafficStateExecutor",
            "evaluator": "TrafficStateEvaluator"
        },
        "MTGNN": {
            "dataset_class": "TrafficStatePointDataset",
            "executor": "MTGNNExecutor",
            "evaluator": "TrafficStateEvaluator"
        },
        "ACFM": {
            "dataset_class": "ACFMDataset",
            "executor": "TrafficStateExecutor",
            "evaluator": "TrafficStateEvaluator"
        },
        "STResNet": {
            "dataset_class": "STResNetDataset",
            "executor": "TrafficStateExecutor",
            "evaluator": "TrafficStateEvaluator"
        },
        "RNN": {
            "dataset_class": "TrafficStatePointDataset",
            "executor": "TrafficStateExecutor",
            "evaluator": "TrafficStateEvaluator"
        },
        "LSTM": {
            "dataset_class": "TrafficStatePointDataset",
            "executor": "TrafficStateExecutor",
            "evaluator": "TrafficStateEvaluator"
        },
        "GRU": {
            "dataset_class": "TrafficStatePointDataset",
            "executor": "TrafficStateExecutor",
            "evaluator": "TrafficStateEvaluator"
        },
        "AutoEncoder": {
            "dataset_class": "TrafficStatePointDataset",
            "executor": "TrafficStateExecutor",
            "evaluator": "TrafficStateEvaluator"
        },
        "Seq2Seq": {
            "dataset_class": "TrafficStatePointDataset",
            "executor": "TrafficStateExecutor",
            "evaluator": "TrafficStateEvaluator"
        },
        "STResNetCommon": {
            "dataset_class": "TrafficStateGridDataset",
            "executor": "TrafficStateExecutor",
            "evaluator": "TrafficStateEvaluator"
        },
        "ACFMCommon": {
            "dataset_class": "TrafficStateGridDataset",
            "executor": "TrafficStateExecutor",
            "evaluator": "TrafficStateEvaluator"
        },
        "ASTGCNCommon": {
            "dataset_class": "TrafficStatePointDataset",
            "executor": "TrafficStateExecutor",
            "evaluator": "TrafficStateEvaluator"
        },
        "MSTGCNCommon": {
            "dataset_class": "TrafficStatePointDataset",
            "executor": "TrafficStateExecutor",
            "evaluator": "TrafficStateEvaluator"
        },
        "ToGCN": {
            "dataset_class": "TrafficStatePointDataset",
            "executor": "TrafficStateExecutor",
            "evaluator": "TrafficStateEvaluator"
        },
        "CONVGCN": {
            "dataset_class": "CONVGCNDataset",
            "executor": "TrafficStateExecutor",
            "evaluator": "TrafficStateEvaluator"
        },
        "STG2Seq": {
            "dataset_class": "STG2SeqDataset",
            "executor": "TrafficStateExecutor",
            "evaluator": "TrafficStateEvaluator"
        },
        "DMVSTNet": {
            "dataset_class": "DMVSTNetDataset",
            "executor": "TrafficStateExecutor",
            "evaluator": "TrafficStateEvaluator"
        },
        "ATDM": {
            "dataset_class": "TrafficStatePointDataset",
            "executor": "TrafficStateExecutor",
            "evaluator": "TrafficStateEvaluator"
        },
        "GMAN": {
            "dataset_class": "GMANDataset",
            "executor": "TrafficStateExecutor",
            "evaluator": "TrafficStateEvaluator"
        },
        "GTS": {
            "dataset_class": "GTSDataset",
            "executor": "DCRNNExecutor",
            "evaluator": "TrafficStateEvaluator"
        },
        "STDN": {
            "dataset_class": "STDNDataset",
            "executor": "TrafficStateExecutor",
            "evaluator": "TrafficStateEvaluator"
        },
        "HGCN": {
            "dataset_class": "HGCNDataset",
            "executor": "TrafficStateExecutor",
            "evaluator": "TrafficStateEvaluator"
        },
        "STSGCN": {
            "dataset_class": "TrafficStatePointDataset",
            "executor": "TrafficStateExecutor",
            "evaluator": "TrafficStateEvaluator"
        },
        "STAGGCN": {
            "dataset_class": "STAGGCNDataset",
            "executor": "TrafficStateExecutor",
            "evaluator": "TrafficStateEvaluator"
        },
        "STNN": {
            "dataset_class": "TrafficStatePointDataset",
            "executor": "TrafficStateExecutor",
            "evaluator": "TrafficStateEvaluator"
        },
        "ResLSTM": {
            "dataset_class": "RESLSTMDataset",
            "executor": "TrafficStateExecutor",
            "evaluator": "TrafficStateEvaluator"
        },
        "DGCN": {
            "dataset_class": "ASTGCNDataset",
            "executor": "TrafficStateExecutor",
            "evaluator": "TrafficStateEvaluator"
        },
        "MultiSTGCnet": {
            "dataset_class": "MultiSTGCnetDataset",
            "executor": "TrafficStateExecutor",
            "evaluator": "TrafficStateEvaluator"
        },
        "STMGAT": {
            "dataset_class": "TrafficStatePointDataset",
            "executor": "TrafficStateExecutor",
            "evaluator": "TrafficStateEvaluator"
        },
        "CRANN": {
            "dataset_class": "CRANNDataset",
            "executor": "TrafficStateExecutor",
            "evaluator": "TrafficStateEvaluator"
        },
        "DKFN": {
            "dataset_class": "TrafficStatePointDataset",
            "executor": "TrafficStateExecutor",
            "evaluator": "TrafficStateEvaluator"
        },
        "STTN": {
            "dataset_class": "TrafficStatePointDataset",
            "executor": "TrafficStateExecutor",
            "evaluator": "TrafficStateEvaluator"
        },
        "CONVGCNCommon": {
            "dataset_class": "TrafficStatePointDataset",
            "executor": "TrafficStateExecutor",
            "evaluator": "TrafficStateEvaluator"
        },
        "DSAN": {
            "dataset_class": "TrafficStateGridDataset",
            "executor": "TrafficStateExecutor",
            "evaluator": "TrafficStateEvaluator"
        },
        "CCRNN": {
            "dataset_class": "CCRNNDataset",
            "executor": "DCRNNExecutor",
            "evaluator": "TrafficStateEvaluator"
        },
        "MultiSTGCnetCommon": {
            "dataset_class": "TrafficStatePointDataset",
            "executor": "TrafficStateExecutor",
            "evaluator": "TrafficStateEvaluator"
        },
        "GEML": {
            "dataset_class": "TrafficStateOdDataset",
            "executor": "GEMLExecutor",
            "evaluator": "TrafficStateEvaluator"
        },
        "FNN": {
            "dataset_class": "TrafficStatePointDataset",
            "executor": "TrafficStateExecutor",
            "evaluator": "TrafficStateEvaluator"
        },
        "GSNet": {
            "dataset_class": "GSNetDataset",
            "executor": "TrafficStateExecutor",
<<<<<<< HEAD
            "evaluator": "TrafficAccidentEvaluator"
=======
            "evaluator": "TrafficStateEvaluator"
        },
        "CSTN": {
            "dataset_class": "CSTNDataset",
            "executor": "TrafficStateExecutor",
            "evaluator": "TrafficStateEvaluator"
>>>>>>> dec6f8a2
        }
    },
    "eta": {
        "allowed_model": [
            "DeepTTE"
        ],
        "allowed_dataset": [
            "Chengdu_Taxi_Sample1"
        ],
        "DeepTTE": {
            "dataset_class": "ETADataset",
            "executor": "ETAExecutor",
            "evaluator": "ETAEvaluator",
            "eta_encoder": "DeeptteEncoder"
        }
    },
    "map_matching": {
        "allowed_model": [
            "STMatching", "IVMM", "HMMM"
        ],
        "allowed_dataset": [
            "global", "Seattle"
        ],
        "STMatching": {
            "dataset_class": "MapMatchingDataset",
            "executor": "MapMatchingExecutor",
            "evaluator": "MapMatchingEvaluator"
        },
        "IVMM": {
            "dataset_class": "MapMatchingDataset",
            "executor": "MapMatchingExecutor",
            "evaluator": "MapMatchingEvaluator"
        },
        "HMMM": {
            "dataset_class": "MapMatchingDataset",
            "executor": "MapMatchingExecutor",
            "evaluator": "MapMatchingEvaluator"
        }
    },
    "road_representation": {
        "allowed_model": [
            "ChebConv", "LINE", "GAT"
        ],
        "allowed_dataset": [
            "BJ_roadmap"
        ],
        "ChebConv": {
            "dataset_class": "ChebConvDataset",
            "executor": "ChebConvExecutor",
            "evaluator": "RoadRepresentationEvaluator"
        },
        "LINE": {
            "dataset_class": "LINEDataset",
            "executor": "LINEExecutor",
            "evaluator": "RoadRepresentationEvaluator"
        },
        "GAT": {
            "dataset_class": "ChebConvDataset",
            "executor": "ChebConvExecutor",
            "evaluator": "RoadRepresentationEvaluator"
        }
    }
}<|MERGE_RESOLUTION|>--- conflicted
+++ resolved
@@ -333,16 +333,12 @@
         "GSNet": {
             "dataset_class": "GSNetDataset",
             "executor": "TrafficStateExecutor",
-<<<<<<< HEAD
             "evaluator": "TrafficAccidentEvaluator"
-=======
-            "evaluator": "TrafficStateEvaluator"
         },
         "CSTN": {
             "dataset_class": "CSTNDataset",
             "executor": "TrafficStateExecutor",
             "evaluator": "TrafficStateEvaluator"
->>>>>>> dec6f8a2
         }
     },
     "eta": {
