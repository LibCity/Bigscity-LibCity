{
    "traj_loc_pred": {
        "allowed_model": ["DeepMove", "RNN", "LSTM", "GRU", "FPMC", "LSTPM", "STRNN", "SERM", "TemplateTLP", "ATSTLSTM", "HSTLSTM", "STAN", "CARA", "GeoSAN"],
        "allowed_dataset": ["foursquare_tky", "foursquare_nyc", "gowalla", "foursquare_serm"],
        "GeoSAN": {
            "dataset_class": "GeoSANDataset",
            "executor": "GeoSANExecutor",
            "evaluator": "GeoSANEvaluator",
            "traj_encoder": "StandardTrajectoryEncoder"
        },
        "DeepMove": {
            "dataset_class": "TrajectoryDataset",
            "executor": "TrajLocPredExecutor",
            "evaluator": "TrajLocPredEvaluator",
            "traj_encoder": "StandardTrajectoryEncoder"
        },
        "RNN": {
            "dataset_class": "TrajectoryDataset",
            "executor": "TrajLocPredExecutor",
            "evaluator": "TrajLocPredEvaluator",
            "traj_encoder": "StandardTrajectoryEncoder"
        },
        "LSTM": {
            "dataset_class": "TrajectoryDataset",
            "executor": "TrajLocPredExecutor",
            "evaluator": "TrajLocPredEvaluator",
            "traj_encoder": "StandardTrajectoryEncoder"
        },
        "GRU": {
            "dataset_class": "TrajectoryDataset",
            "executor": "TrajLocPredExecutor",
            "evaluator": "TrajLocPredEvaluator",
            "traj_encoder": "StandardTrajectoryEncoder"
        },
        "FPMC": {
            "dataset_class": "TrajectoryDataset",
            "executor": "TrajLocPredExecutor",
            "evaluator": "TrajLocPredEvaluator",
            "traj_encoder": "StandardTrajectoryEncoder"
        },
        "LSTPM": {
            "dataset_class": "TrajectoryDataset",
            "executor": "TrajLocPredExecutor",
            "evaluator": "TrajLocPredEvaluator",
            "traj_encoder": "LstpmEncoder"
        },
        "STRNN": {
            "dataset_class": "TrajectoryDataset",
            "executor": "TrajLocPredExecutor",
            "evaluator": "TrajLocPredEvaluator",
            "traj_encoder": "StrnnEncoder"
        },
        "SERM": {
            "dataset_class": "TrajectoryDataset",
            "executor": "TrajLocPredExecutor",
            "evaluator": "TrajLocPredEvaluator",
            "traj_encoder": "SermEncoder"
        },
        "STAN": {
            "dataset_class": "TrajectoryDataset",
            "executor": "TrajLocPredExecutor",
            "evaluator": "TrajLocPredEvaluator",
            "traj_encoder": "StanEncoder"
        },
        "ATSTLSTM": {
            "dataset_class": "PBSTrajectoryDataset",
            "executor": "TrajLocPredExecutor",
            "evaluator": "TrajLocPredEvaluator",
            "traj_encoder": "AtstlstmEncoder"
        },
        "HSTLSTM": {
            "dataset_class": "TrajectoryDataset",
            "executor": "TrajLocPredExecutor",
            "evaluator": "TrajLocPredEvaluator",
            "traj_encoder": "HstlstmEncoder"
        },
        "CARA": {
            "dataset_class": "TrajectoryDataset",
            "executor": "TrajLocPredExecutor",
            "evaluator": "CARALocPredEvaluator",
            "traj_encoder": "CARATrajectoryEncoder"
        }
    },
    "traffic_state_pred": {
        "allowed_model": [
            "DCRNN", "STGCN", "GWNET", "AGCRN", "TGCLSTM", "TGCN", "TemplateTSP",
            "ASTGCN", "MSTGCN", "MTGNN", "ACFM", "STResNet", "RNN", "LSTM", "GRU", "AutoEncoder", "Seq2Seq",
            "STResNetCommon", "ACFMCommon", "ASTGCNCommon", "MSTGCNCommon", "ToGCN", "CONVGCN", "STG2Seq",
            "DMVSTNet", "ATDM", "GMAN", "GTS", "STDN", "HGCN", "STSGCN", "STAGGCN", "STNN", "ResLSTM", "DGCN",
            "MultiSTGCnet", "STMGAT", "CRANN", "STTN", "CONVGCNCommon", "DSAN", "DKFN", "CCRNN", "MultiSTGCnetCommon",
            "GEML", "FNN", "GSNet", "CSTN", "D2STGNN", "STID","STGODE", "STNorm", "DMSTGCN", "ESG", "SSTBAN", "STTSNet",
            "FOGS", "RGSL", "DSTAGNN", "STPGCN", "HIEST", "STAEformer", "TESTAM", "MultiSPANS", "SimST", "TimeMixer",
<<<<<<< HEAD
            "STSSL"
=======
            "MegaCRN"
>>>>>>> baf94e3b
        ],
        "allowed_dataset": [
            "METR_LA", "PEMS_BAY", "PEMSD3", "PEMSD4", "PEMSD7", "PEMSD8", "PEMSD7(M)",
            "LOOP_SEATTLE", "LOS_LOOP", "LOS_LOOP_SMALL", "Q_TRAFFIC", "SZ_TAXI",
            "NYCBike20140409", "NYCBike20160708", "NYCBike20160809", "NYCTaxi20140112",
            "NYCTaxi20150103", "NYCTaxi20160102", "TAXIBJ", "T_DRIVE20150206",
            "BEIJING_SUBWAY_10MIN", "BEIJING_SUBWAY_15MIN", "BEIJING_SUBWAY_30MIN",
            "ROTTERDAM", "HZMETRO", "SHMETRO", "M_DENSE", "PORTO", "NYCTAXI_DYNA",
            "NYCTAXI_OD", "NYCTAXI_GRID", "T_DRIVE_SMALL", "NYCBIKE", "AUSTINRIDE",
            "BIKEDC", "BIKECHI", "NYC_RISK", "CHICAGO_RISK", "NYCTAXI20140112_FLOW"
        ],
<<<<<<< HEAD
        "STSSL": {
            "dataset_class": "ACFMDataset",
            "executor": "STSSLExecutor",
=======
        "MegaCRN": {
            "dataset_class": "TrafficStatePointDataset",
            "executor": "MegaCRNExecutor",
>>>>>>> baf94e3b
            "evaluator": "TrafficStateEvaluator"
        },
        "TimeMixer": {
            "dataset_class": "TrafficStatePointDataset",
            "executor": "TimeMixerExecutor",
            "evaluator": "TrafficStateEvaluator"
        },
        "SimST": {
            "dataset_class": "SimSTDataset",
            "executor": "TrafficStateExecutor",
            "evaluator": "TrafficStateEvaluator"
        },
        "HIEST": {
            "dataset_class": "HIESTDataset",
            "executor": "TrafficStateExecutor",
            "evaluator": "TrafficStateEvaluator"
        },
        "TESTAM": {
            "dataset_class": "TrafficStatePointDataset",
            "executor": "TESTAMExecutor",
            "evaluator": "TrafficStateEvaluator"
        },
        "STAEformer": {
            "dataset_class": "STAEformerDataset",
            "executor": "TrafficStateExecutor",
            "evaluator": "TrafficStateEvaluator"
        },
        "MultiSPANS": {
            "dataset_class": "TrafficStatePointDataset",
            "executor": "TrafficStateExecutor",
            "evaluator": "TrafficStateEvaluator"
        },
        "STPGCN": {
            "dataset_class": "STPGCNDataset",
            "executor": "TrafficStateExecutor",
            "evaluator": "TrafficStateEvaluator"
        },
        "DSTAGNN": {
            "dataset_class": "DSTAGNNDataset",
            "executor": "TrafficStateExecutor",
            "evaluator": "TrafficStateEvaluator"
        },
        "RGSL": {
            "dataset_class": "TrafficStatePointDataset",
            "executor": "TrafficStateExecutor",
            "evaluator": "TrafficStateEvaluator"
        },
        "FOGS": {
            "dataset_class": "FOGSDataset",
            "executor": "FOGSExecutor",
            "evaluator": "TrafficStateEvaluator"
        },
        "STTSNet": {
            "dataset_class": "STTSNetDataset",
            "executor": "STTSNetExecutor",
            "evaluator": "TrafficStateEvaluator"
        },
        "SSTBAN": {
            "dataset_class": "SSTBANDataset",
            "executor": "SSTBANExecutor",
            "evaluator": "TrafficStateEvaluator"
        },
        "ESG": {
            "dataset_class": "ESGDataset",
            "executor": "TrafficStateExecutor",
            "evaluator": "TrafficStateEvaluator"
        },
        "DMSTGCN": {
            "dataset_class": "DMSTGCNDataset",
            "executor": "TrafficStateExecutor",
            "evaluator": "TrafficStateEvaluator"
        },
        "STGODE": {
            "dataset_class": "STGODEDataset",
            "executor": "TrafficStateExecutor",
            "evaluator": "TrafficStateEvaluator"
        },
        "STNorm": {
            "dataset_class": "TrafficStatePointDataset",
            "executor": "TrafficStateExecutor",
            "evaluator": "TrafficStateEvaluator"
        },
        "DCRNN": {
            "dataset_class": "TrafficStatePointDataset",
            "executor": "DCRNNExecutor",
            "evaluator": "TrafficStateEvaluator"
        },
        "STGCN": {
            "dataset_class": "TrafficStatePointDataset",
            "executor": "TrafficStateExecutor",
            "evaluator": "TrafficStateEvaluator"
        },
        "GWNET": {
            "dataset_class": "TrafficStatePointDataset",
            "executor": "TrafficStateExecutor",
            "evaluator": "TrafficStateEvaluator"
        },
        "AGCRN": {
            "dataset_class": "TrafficStatePointDataset",
            "executor": "TrafficStateExecutor",
            "evaluator": "TrafficStateEvaluator"
        },
        "TGCLSTM": {
            "dataset_class": "TGCLSTMDataset",
            "executor": "TrafficStateExecutor",
            "evaluator": "TrafficStateEvaluator"
        },
        "TGCN": {
            "dataset_class": "TrafficStatePointDataset",
            "executor": "TrafficStateExecutor",
            "evaluator": "TrafficStateEvaluator"
        },
        "TemplateTSP": {
            "dataset_class": "TrafficStatePointDataset",
            "executor": "TrafficStateExecutor",
            "evaluator": "TrafficStateEvaluator"
        },
        "ASTGCN": {
            "dataset_class": "ASTGCNDataset",
            "executor": "TrafficStateExecutor",
            "evaluator": "TrafficStateEvaluator"
        },
        "MSTGCN": {
            "dataset_class": "ASTGCNDataset",
            "executor": "TrafficStateExecutor",
            "evaluator": "TrafficStateEvaluator"
        },
        "MTGNN": {
            "dataset_class": "TrafficStatePointDataset",
            "executor": "MTGNNExecutor",
            "evaluator": "TrafficStateEvaluator"
        },
        "ACFM": {
            "dataset_class": "ACFMDataset",
            "executor": "TrafficStateExecutor",
            "evaluator": "TrafficStateEvaluator"
        },
        "STResNet": {
            "dataset_class": "STResNetDataset",
            "executor": "TrafficStateExecutor",
            "evaluator": "TrafficStateEvaluator"
        },
        "RNN": {
            "dataset_class": "TrafficStatePointDataset",
            "executor": "TrafficStateExecutor",
            "evaluator": "TrafficStateEvaluator"
        },
        "LSTM": {
            "dataset_class": "TrafficStatePointDataset",
            "executor": "TrafficStateExecutor",
            "evaluator": "TrafficStateEvaluator"
        },
        "GRU": {
            "dataset_class": "TrafficStatePointDataset",
            "executor": "TrafficStateExecutor",
            "evaluator": "TrafficStateEvaluator"
        },
        "AutoEncoder": {
            "dataset_class": "TrafficStatePointDataset",
            "executor": "TrafficStateExecutor",
            "evaluator": "TrafficStateEvaluator"
        },
        "Seq2Seq": {
            "dataset_class": "TrafficStatePointDataset",
            "executor": "TrafficStateExecutor",
            "evaluator": "TrafficStateEvaluator"
        },
        "STResNetCommon": {
            "dataset_class": "TrafficStateGridDataset",
            "executor": "TrafficStateExecutor",
            "evaluator": "TrafficStateEvaluator"
        },
        "ACFMCommon": {
            "dataset_class": "TrafficStateGridDataset",
            "executor": "TrafficStateExecutor",
            "evaluator": "TrafficStateEvaluator"
        },
        "ASTGCNCommon": {
            "dataset_class": "TrafficStatePointDataset",
            "executor": "TrafficStateExecutor",
            "evaluator": "TrafficStateEvaluator"
        },
        "MSTGCNCommon": {
            "dataset_class": "TrafficStatePointDataset",
            "executor": "TrafficStateExecutor",
            "evaluator": "TrafficStateEvaluator"
        },
        "ToGCN": {
            "dataset_class": "TrafficStatePointDataset",
            "executor": "TrafficStateExecutor",
            "evaluator": "TrafficStateEvaluator"
        },
        "CONVGCN": {
            "dataset_class": "CONVGCNDataset",
            "executor": "TrafficStateExecutor",
            "evaluator": "TrafficStateEvaluator"
        },
        "STG2Seq": {
            "dataset_class": "STG2SeqDataset",
            "executor": "TrafficStateExecutor",
            "evaluator": "TrafficStateEvaluator"
        },
        "DMVSTNet": {
            "dataset_class": "DMVSTNetDataset",
            "executor": "TrafficStateExecutor",
            "evaluator": "TrafficStateEvaluator"
        },
        "ATDM": {
            "dataset_class": "TrafficStatePointDataset",
            "executor": "TrafficStateExecutor",
            "evaluator": "TrafficStateEvaluator"
        },
        "GMAN": {
            "dataset_class": "GMANDataset",
            "executor": "TrafficStateExecutor",
            "evaluator": "TrafficStateEvaluator"
        },
        "GTS": {
            "dataset_class": "GTSDataset",
            "executor": "DCRNNExecutor",
            "evaluator": "TrafficStateEvaluator"
        },
        "STDN": {
            "dataset_class": "STDNDataset",
            "executor": "TrafficStateExecutor",
            "evaluator": "TrafficStateEvaluator"
        },
        "HGCN": {
            "dataset_class": "HGCNDataset",
            "executor": "TrafficStateExecutor",
            "evaluator": "TrafficStateEvaluator"
        },
        "STSGCN": {
            "dataset_class": "TrafficStatePointDataset",
            "executor": "TrafficStateExecutor",
            "evaluator": "TrafficStateEvaluator"
        },
        "STAGGCN": {
            "dataset_class": "STAGGCNDataset",
            "executor": "TrafficStateExecutor",
            "evaluator": "TrafficStateEvaluator"
        },
        "STNN": {
            "dataset_class": "TrafficStatePointDataset",
            "executor": "TrafficStateExecutor",
            "evaluator": "TrafficStateEvaluator"
        },
        "ResLSTM": {
            "dataset_class": "RESLSTMDataset",
            "executor": "TrafficStateExecutor",
            "evaluator": "TrafficStateEvaluator"
        },
        "DGCN": {
            "dataset_class": "ASTGCNDataset",
            "executor": "TrafficStateExecutor",
            "evaluator": "TrafficStateEvaluator"
        },
        "MultiSTGCnet": {
            "dataset_class": "MultiSTGCnetDataset",
            "executor": "TrafficStateExecutor",
            "evaluator": "TrafficStateEvaluator"
        },
        "STMGAT": {
            "dataset_class": "TrafficStatePointDataset",
            "executor": "TrafficStateExecutor",
            "evaluator": "TrafficStateEvaluator"
        },
        "CRANN": {
            "dataset_class": "CRANNDataset",
            "executor": "TrafficStateExecutor",
            "evaluator": "TrafficStateEvaluator"
        },
        "DKFN": {
            "dataset_class": "TrafficStatePointDataset",
            "executor": "TrafficStateExecutor",
            "evaluator": "TrafficStateEvaluator"
        },
        "STTN": {
            "dataset_class": "TrafficStatePointDataset",
            "executor": "TrafficStateExecutor",
            "evaluator": "TrafficStateEvaluator"
        },
        "CONVGCNCommon": {
            "dataset_class": "TrafficStatePointDataset",
            "executor": "TrafficStateExecutor",
            "evaluator": "TrafficStateEvaluator"
        },
        "DSAN": {
            "dataset_class": "TrafficStateGridDataset",
            "executor": "TrafficStateExecutor",
            "evaluator": "TrafficStateEvaluator"
        },
        "CCRNN": {
            "dataset_class": "CCRNNDataset",
            "executor": "DCRNNExecutor",
            "evaluator": "TrafficStateEvaluator"
        },
        "MultiSTGCnetCommon": {
            "dataset_class": "TrafficStatePointDataset",
            "executor": "TrafficStateExecutor",
            "evaluator": "TrafficStateEvaluator"
        },
        "GEML": {
            "dataset_class": "TrafficStateOdDataset",
            "executor": "GEMLExecutor",
            "evaluator": "TrafficStateEvaluator"
        },
        "FNN": {
            "dataset_class": "TrafficStatePointDataset",
            "executor": "TrafficStateExecutor",
            "evaluator": "TrafficStateEvaluator"
        },
        "GSNet": {
            "dataset_class": "GSNetDataset",
            "executor": "TrafficStateExecutor",
            "evaluator": "TrafficAccidentEvaluator"
        },
        "CSTN": {
            "dataset_class": "CSTNDataset",
            "executor": "TrafficStateExecutor",
            "evaluator": "TrafficStateEvaluator"
        },
        "D2STGNN": {
            "dataset_class": "TrafficStatePointDataset",
            "executor": "DCRNNExecutor",
            "evaluator": "TrafficStateEvaluator"
        },
        "STID": {
            "dataset_class": "TrafficStatePointDataset",
            "executor": "TrafficStateExecutor",
            "evaluator": "TrafficStateEvaluator"
        }
    },
    "eta": {
        "allowed_model": [
            "DeepTTE", "TTPNet"
        ],
        "allowed_dataset": [
            "Chengdu_Taxi_Sample1", "Beijing_Taxi_Sample"
        ],
        "DeepTTE": {
            "dataset_class": "ETADataset",
            "executor": "ETAExecutor",
            "evaluator": "ETAEvaluator",
            "eta_encoder": "DeeptteEncoder"
        },
        "TTPNet": {
            "dataset_class": "ETADataset",
            "executor": "ETAExecutor",
            "evaluator": "ETAEvaluator",
            "eta_encoder": "TtpnetEncoder"
        }
    },
    "map_matching": {
        "allowed_model": [
            "STMatching", "IVMM", "HMMM"
        ],
        "allowed_dataset": [
            "global", "Seattle"
        ],
        "STMatching": {
            "dataset_class": "MapMatchingDataset",
            "executor": "MapMatchingExecutor",
            "evaluator": "MapMatchingEvaluator"
        },
        "IVMM": {
            "dataset_class": "MapMatchingDataset",
            "executor": "MapMatchingExecutor",
            "evaluator": "MapMatchingEvaluator"
        },
        "HMMM": {
            "dataset_class": "MapMatchingDataset",
            "executor": "MapMatchingExecutor",
            "evaluator": "MapMatchingEvaluator"
        }
    },
    "road_representation": {
        "allowed_model": [
            "ChebConv", "LINE", "GAT", "Node2Vec", "DeepWalk", "GeomGCN"
        ],
        "allowed_dataset": [
            "BJ_roadmap"
        ],
        "ChebConv": {
            "dataset_class": "ChebConvDataset",
            "executor": "ChebConvExecutor",
            "evaluator": "RoadRepresentationEvaluator"
        },
        "LINE": {
            "dataset_class": "LINEDataset",
            "executor": "LINEExecutor",
            "evaluator": "RoadRepresentationEvaluator"
        },
        "GeomGCN": {
            "dataset_class": "ChebConvDataset",
            "executor": "ChebConvExecutor",
            "evaluator": "RoadRepresentationEvaluator"
        },
        "GAT": {
            "dataset_class": "ChebConvDataset",
            "executor": "ChebConvExecutor",
            "evaluator": "RoadRepresentationEvaluator"
        },
        "Node2Vec": {
            "dataset_class": "RoadNetWorkDataset",
            "executor": "GensimExecutor",
            "evaluator": "RoadRepresentationEvaluator"
        },
        "DeepWalk": {
            "dataset_class": "RoadNetWorkDataset",
            "executor": "GensimExecutor",
            "evaluator": "RoadRepresentationEvaluator"
        }
    }
}<|MERGE_RESOLUTION|>--- conflicted
+++ resolved
@@ -90,11 +90,7 @@
             "MultiSTGCnet", "STMGAT", "CRANN", "STTN", "CONVGCNCommon", "DSAN", "DKFN", "CCRNN", "MultiSTGCnetCommon",
             "GEML", "FNN", "GSNet", "CSTN", "D2STGNN", "STID","STGODE", "STNorm", "DMSTGCN", "ESG", "SSTBAN", "STTSNet",
             "FOGS", "RGSL", "DSTAGNN", "STPGCN", "HIEST", "STAEformer", "TESTAM", "MultiSPANS", "SimST", "TimeMixer",
-<<<<<<< HEAD
-            "STSSL"
-=======
-            "MegaCRN"
->>>>>>> baf94e3b
+            "STSSL", "MegaCRN"
         ],
         "allowed_dataset": [
             "METR_LA", "PEMS_BAY", "PEMSD3", "PEMSD4", "PEMSD7", "PEMSD8", "PEMSD7(M)",
@@ -106,15 +102,14 @@
             "NYCTAXI_OD", "NYCTAXI_GRID", "T_DRIVE_SMALL", "NYCBIKE", "AUSTINRIDE",
             "BIKEDC", "BIKECHI", "NYC_RISK", "CHICAGO_RISK", "NYCTAXI20140112_FLOW"
         ],
-<<<<<<< HEAD
         "STSSL": {
             "dataset_class": "ACFMDataset",
             "executor": "STSSLExecutor",
-=======
+            "evaluator": "TrafficStateEvaluator"
+        },
         "MegaCRN": {
             "dataset_class": "TrafficStatePointDataset",
             "executor": "MegaCRNExecutor",
->>>>>>> baf94e3b
             "evaluator": "TrafficStateEvaluator"
         },
         "TimeMixer": {
