--- conflicted
+++ resolved
@@ -88,11 +88,7 @@
             "STResNetCommon", "ACFMCommon", "ASTGCNCommon", "MSTGCNCommon", "ToGCN", "CONVGCN", "STG2Seq",
             "DMVSTNet", "ATDM", "GMAN", "GTS", "STDN", "HGCN", "STSGCN", "STAGGCN", "STNN", "ResLSTM", "DGCN",
             "MultiSTGCnet", "STMGAT", "CRANN", "STTN", "CONVGCNCommon", "DSAN", "DKFN", "CCRNN", "MultiSTGCnetCommon",
-<<<<<<< HEAD
-            "GEML", "FNN", "GSNet", "CSTN", "STID"
-=======
-            "GEML", "FNN", "GSNet", "CSTN", "D2STGNN"
->>>>>>> 417246c5
+            "GEML", "FNN", "GSNet", "CSTN", "D2STGNN", "STID"
         ],
         "allowed_dataset": [
             "METR_LA", "PEMS_BAY", "PEMSD3", "PEMSD4", "PEMSD7", "PEMSD8", "PEMSD7(M)",
@@ -344,15 +340,14 @@
             "executor": "TrafficStateExecutor",
             "evaluator": "TrafficStateEvaluator"
         },
-<<<<<<< HEAD
+        "D2STGNN": {
+            "dataset_class": "TrafficStatePointDataset",
+            "executor": "DCRNNExecutor",
+            "evaluator": "TrafficStateEvaluator"
+        },
         "STID": {
             "dataset_class": "TrafficStatePointDataset",
             "executor": "TrafficStateExecutor",
-=======
-        "D2STGNN": {
-            "dataset_class": "TrafficStatePointDataset",
-            "executor": "DCRNNExecutor",
->>>>>>> 417246c5
             "evaluator": "TrafficStateEvaluator"
         }
     },
