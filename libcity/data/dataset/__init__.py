--- conflicted
+++ resolved
@@ -31,12 +31,9 @@
 from libcity.data.dataset.geosan_dataset import GeoSANDataset
 from libcity.data.dataset.map_matching_dataset import MapMatchingDataset
 from libcity.data.dataset.chebconv_dataset import ChebConvDataset
-<<<<<<< HEAD
-from libcity.data.dataset.cstn_dataset import CSTNDataset
-=======
 from libcity.data.dataset.gsnet_dataset import GSNetDataset
 from libcity.data.dataset.line_dataset import LINEDataset
->>>>>>> ce9af61e
+from libcity.data.dataset.cstn_dataset import CSTNDataset
 
 __all__ = [
     "AbstractDataset",
@@ -68,10 +65,7 @@
     "DMVSTNetDataset",
     "MapMatchingDataset",
     'ChebConvDataset',
-<<<<<<< HEAD
+    "GSNetDataset",
+    "LINEDataset",
     "CSTNDataset"
-=======
-    "GSNetDataset",
-    "LINEDataset"
->>>>>>> ce9af61e
 ]