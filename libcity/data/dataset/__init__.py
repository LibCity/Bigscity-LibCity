--- conflicted
+++ resolved
@@ -8,13 +8,8 @@
 from libcity.data.dataset.traffic_state_od_dataset import TrafficStateOdDataset
 from libcity.data.dataset.eta_dataset import ETADataset
 from libcity.data.dataset.map_matching_dataset import MapMatchingDataset
-<<<<<<< HEAD
-from libcity.data.dataset.roadnetwork_dataset import RoadNetWorkDataset
-=======
 from libcity.data.dataset.road_representation_dataset import RoadRepresentationDataset
-from libcity.data.dataset.gsnet_dataset import GSNetDataset
 from libcity.data.dataset.HRNR_dataset import HRNRDataset
->>>>>>> 779d6edc
 
 __all__ = [
     "AbstractDataset",
@@ -27,11 +22,6 @@
     "TrafficStateGridOdDataset",
     "ETADataset",
     "MapMatchingDataset",
-<<<<<<< HEAD
-    "RoadNetWorkDataset"
-=======
     'RoadRepresentationDataset',
-    "GSNetDataset",
     "HRNRDataset"
->>>>>>> 779d6edc
 ]