--- conflicted
+++ resolved
@@ -1,19 +1,14 @@
 from libcity.model.road_representation.ChebConv import ChebConv
-<<<<<<< HEAD
-from libcity.model.road_representation.Metapath2vec import Metapath2vec
-__all__ = [
-    "ChebConv",'Metapath2vec'
-=======
 from libcity.model.road_representation.LINE import LINE
 from libcity.model.road_representation.GAT import GAT
 from libcity.model.road_representation.Node2Vec import Node2Vec
 from libcity.model.road_representation.DeepWalk import DeepWalk
-
+from libcity.model.road_representation.Metapath2vec import Metapath2vec
 __all__ = [
     "ChebConv",
     "LINE",
     "GAT",
     "Node2Vec",
-    "DeepWalk"
->>>>>>> 95b3de61
+    "DeepWalk",
+    'Metapath2vec'
 ]