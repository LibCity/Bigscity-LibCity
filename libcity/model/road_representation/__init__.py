from libcity.model.road_representation.ChebConv import ChebConv
from libcity.model.road_representation.LINE import LINE
<<<<<<< HEAD
from libcity.model.road_representation.node2vec import Node2Vec
=======
from libcity.model.road_representation.GAT import GAT
>>>>>>> ab02e5db

__all__ = [
    "ChebConv",
    "LINE",
<<<<<<< HEAD
    "Node2Vec"
=======
    "GAT"
>>>>>>> ab02e5db
]<|MERGE_RESOLUTION|>--- conflicted
+++ resolved
@@ -1,17 +1,11 @@
 from libcity.model.road_representation.ChebConv import ChebConv
 from libcity.model.road_representation.LINE import LINE
-<<<<<<< HEAD
 from libcity.model.road_representation.node2vec import Node2Vec
-=======
 from libcity.model.road_representation.GAT import GAT
->>>>>>> ab02e5db
 
 __all__ = [
     "ChebConv",
     "LINE",
-<<<<<<< HEAD
     "Node2Vec"
-=======
     "GAT"
->>>>>>> ab02e5db
 ]