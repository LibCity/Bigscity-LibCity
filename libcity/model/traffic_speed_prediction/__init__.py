--- conflicted
+++ resolved
@@ -47,11 +47,8 @@
     "FNN",
     "STID",
     "DMSTGCN",
-<<<<<<< HEAD
+    "HIEST",
+    "STAEformer",
     "STAEformer",
     "TESTAM"
-=======
-    "HIEST",
-    "STAEformer",
->>>>>>> 203ef175
 ]