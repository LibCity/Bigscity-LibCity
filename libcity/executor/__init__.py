--- conflicted
+++ resolved
@@ -34,8 +34,5 @@
     "SSTBANExecutor",
     "STTSNetExecutor",
     "FOGSExecutor",
-<<<<<<< HEAD
-    "MultiSPANSExecutor"
-=======
->>>>>>> 203ef175
+    "MultiSPANSExecutor",
 ]