--- conflicted
+++ resolved
@@ -16,12 +16,8 @@
 from libcity.executor.sstban_executor import SSTBANExecutor
 from libcity.executor.testam_executor import TESTAMExecutor
 from libcity.executor.timemixer_executor import TimeMixerExecutor
-<<<<<<< HEAD
 from libcity.executor.STSSL_executor import STSSLExecutor
-
-=======
 from libcity.executor.megacrn_executor import MegaCRNExecutor
->>>>>>> baf94e3b
 
 __all__ = [
     "TrajLocPredExecutor",
@@ -42,9 +38,6 @@
     "FOGSExecutor",
     "TESTAMExecutor",
     "TimeMixerExecutor",
-<<<<<<< HEAD
-    "STSSLExecutor"
-=======
+    "STSSLExecutor",
     "MegaCRNExecutor",
->>>>>>> baf94e3b
 ]