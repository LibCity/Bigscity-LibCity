--- conflicted
+++ resolved
@@ -54,7 +54,6 @@
     executor.evaluate(test_data)
 
 
-<<<<<<< HEAD
 def parse_search_space(space_file):
     search_space = {}
     if os.path.exists('./{}.json'.format(space_file)):
@@ -197,7 +196,8 @@
     if not os.path.exists('./trafficdl/cache/model_cache'):
         os.makedirs('./trafficdl/cache/model_cache')
     torch.save((model_state, optimizer_state), model_cache_file)
-=======
+
+
 def objective_function(task=None, model_name=None, dataset_name=None, config_file=None,
                        saved_model=True, train=True, other_args=None, hyper_config_dict=None):
     config = ConfigParser(task, model_name, dataset_name,
@@ -214,5 +214,4 @@
     return {
         'best_valid_score': best_valid_score,
         'test_result': test_result
-    }
->>>>>>> b54f8e83
+    }