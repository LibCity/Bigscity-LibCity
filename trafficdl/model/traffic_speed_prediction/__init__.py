<<<<<<< HEAD
from trafficdl.model.traffic_speed_prediction.DCRNN import DCRNN
from trafficdl.model.traffic_speed_prediction.STGCN import STGCN
from trafficdl.model.traffic_speed_prediction.GWNET import GWNET
from trafficdl.model.traffic_speed_prediction.MTGNN import MTGNN
from trafficdl.model.traffic_speed_prediction.TGCLSTM import TGCLSTM
from trafficdl.model.traffic_speed_prediction.TGCN import TGCN
from trafficdl.model.traffic_speed_prediction.RNN import RNN
from trafficdl.model.traffic_speed_prediction.Seq2Seq import Seq2Seq
from trafficdl.model.traffic_speed_prediction.AutoEncoder import AutoEncoder
from trafficdl.model.traffic_speed_prediction.TemplateTSP import TemplateTSP
from trafficdl.model.traffic_speed_prediction.HGCN import HGCN

__all__ = [
    "DCRNN",
    "STGCN",
    "GWNET",
    "TGCLSTM",
    "TGCN",
    "TemplateTSP",
    "RNN",
    "Seq2Seq",
    "AutoEncoder",
    "MTGNN",
    "HGCN",
]
=======
from trafficdl.model.traffic_speed_prediction.DCRNN import DCRNN
from trafficdl.model.traffic_speed_prediction.STGCN import STGCN
from trafficdl.model.traffic_speed_prediction.GWNET import GWNET
from trafficdl.model.traffic_speed_prediction.MTGNN import MTGNN
from trafficdl.model.traffic_speed_prediction.TGCLSTM import TGCLSTM
from trafficdl.model.traffic_speed_prediction.TGCN import TGCN
from trafficdl.model.traffic_speed_prediction.RNN import RNN
from trafficdl.model.traffic_speed_prediction.Seq2Seq import Seq2Seq
from trafficdl.model.traffic_speed_prediction.AutoEncoder import AutoEncoder
from trafficdl.model.traffic_speed_prediction.TemplateTSP import TemplateTSP
from trafficdl.model.traffic_speed_prediction.ATDM import ATDM
from trafficdl.model.traffic_speed_prediction.GMAN import GMAN
from trafficdl.model.traffic_speed_prediction.GTS import GTS

__all__ = [
    "DCRNN",
    "STGCN",
    "GWNET",
    "TGCLSTM",
    "TGCN",
    "TemplateTSP",
    "RNN",
    "Seq2Seq",
    "AutoEncoder",
    "MTGNN",
    "ATDM",
    "GMAN",
    "GTS"
]
>>>>>>> b3b2f35f
<|MERGE_RESOLUTION|>--- conflicted
+++ resolved
@@ -1,30 +1,3 @@
-<<<<<<< HEAD
-from trafficdl.model.traffic_speed_prediction.DCRNN import DCRNN
-from trafficdl.model.traffic_speed_prediction.STGCN import STGCN
-from trafficdl.model.traffic_speed_prediction.GWNET import GWNET
-from trafficdl.model.traffic_speed_prediction.MTGNN import MTGNN
-from trafficdl.model.traffic_speed_prediction.TGCLSTM import TGCLSTM
-from trafficdl.model.traffic_speed_prediction.TGCN import TGCN
-from trafficdl.model.traffic_speed_prediction.RNN import RNN
-from trafficdl.model.traffic_speed_prediction.Seq2Seq import Seq2Seq
-from trafficdl.model.traffic_speed_prediction.AutoEncoder import AutoEncoder
-from trafficdl.model.traffic_speed_prediction.TemplateTSP import TemplateTSP
-from trafficdl.model.traffic_speed_prediction.HGCN import HGCN
-
-__all__ = [
-    "DCRNN",
-    "STGCN",
-    "GWNET",
-    "TGCLSTM",
-    "TGCN",
-    "TemplateTSP",
-    "RNN",
-    "Seq2Seq",
-    "AutoEncoder",
-    "MTGNN",
-    "HGCN",
-]
-=======
 from trafficdl.model.traffic_speed_prediction.DCRNN import DCRNN
 from trafficdl.model.traffic_speed_prediction.STGCN import STGCN
 from trafficdl.model.traffic_speed_prediction.GWNET import GWNET
@@ -38,6 +11,7 @@
 from trafficdl.model.traffic_speed_prediction.ATDM import ATDM
 from trafficdl.model.traffic_speed_prediction.GMAN import GMAN
 from trafficdl.model.traffic_speed_prediction.GTS import GTS
+from trafficdl.model.traffic_speed_prediction.HGCN import HGCN
 
 __all__ = [
     "DCRNN",
@@ -52,6 +26,6 @@
     "MTGNN",
     "ATDM",
     "GMAN",
-    "GTS"
-]
->>>>>>> b3b2f35f
+    "GTS",
+    "HGCN",
+]