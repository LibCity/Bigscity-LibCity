<<<<<<< HEAD
{
    "traj_loc_pred": {
        "allowed_model": ["DeepMove", "RNN", "LSTM", "GRU", "FPMC", "LSTPM", "STRNN", "SERM", "TemplateTLP", "ATSTLSTM"],
        "allowed_dataset": ["foursquare_tky", "foursquare_nyc", "gowalla"],
        "DeepMove": {
            "dataset_class": "TrajectoryDataset",
            "executor": "TrajLocPredExecutor",
            "evaluator": "TrajLocPredEvaluator",
            "traj_encoder": "StandardTrajectoryEncoder"
        },
        "RNN": {
            "dataset_class": "TrajectoryDataset",
            "executor": "TrajLocPredExecutor",
            "evaluator": "TrajLocPredEvaluator",
            "traj_encoder": "StandardTrajectoryEncoder"
        },
        "LSTM": {
            "dataset_class": "TrajectoryDataset",
            "executor": "TrajLocPredExecutor",
            "evaluator": "TrajLocPredEvaluator",
            "traj_encoder": "StandardTrajectoryEncoder"
        },
        "GRU": {
            "dataset_class": "TrajectoryDataset",
            "executor": "TrajLocPredExecutor",
            "evaluator": "TrajLocPredEvaluator",
            "traj_encoder": "StandardTrajectoryEncoder"
        },
        "FPMC": {
            "dataset_class": "TrajectoryDataset",
            "executor": "TrajLocPredExecutor",
            "evaluator": "TrajLocPredEvaluator",
            "traj_encoder": "StandardTrajectoryEncoder"
        },
        "LSTPM": {
            "dataset_class": "TrajectoryDataset",
            "executor": "TrajLocPredExecutor",
            "evaluator": "TrajLocPredEvaluator",
            "traj_encoder": "LstpmEncoder"
        },
        "STRNN": {
            "dataset_class": "TrajectoryDataset",
            "executor": "TrajLocPredExecutor",
            "evaluator": "TrajLocPredEvaluator",
            "traj_encoder": "StandardTrajectoryEncoder"
        },
        "SERM": {
            "dataset_class": "SermTrajectoryDataset",
            "executor": "TrajLocPredExecutor",
            "evaluator": "TrajLocPredEvaluator",
            "traj_encoder": "StandardTrajectoryEncoder"
        },
        "ATSTLSTM": {
            "dataset_class": "PBSTrajectoryDataset",
            "executor": "TrajLocPredExecutor",
            "evaluator": "TrajLocPredEvaluator",
            "traj_encoder": "AtstlstmEncoder"
        }
    },
    "traffic_state_pred": {
        "allowed_model": ["DCRNN", "STGCN", "GWNET", "AGCRN", "TGCLSTM", "TGCN", "TemplateTSP",
            "ASTGCN", "MSTGCN", "MTGNN", "ACFM", "STResNet", "RNN", "LSTM", "GRU", "AutoEncoder", "Seq2Seq",
            "STResNetCommon", "ACFMCommon", "ASTGCNCommon", "ToGCN", "CONVGCN", "HGCN"],
        "allowed_dataset": ["METR_LA", "PEMS_BAY", "PEMSD3", "PEMSD4", "PEMSD7", "PEMSD8", "PeMSD7(M)",
            "Loop Seattle", "LOS-LOOP", "LOS-LOOP-SMALL", "Q-TRAFFIC", "SZ-TAXI",
            "NYCBike20140409", "NYCBike20160708", "NYCBike20160809", "NYCTaxi2014",
            "NYCTaxi20150103", "NYCTaxi20160102", "TAXIBJ", "T-Drive20150206",
            "AcousticPollution", "BEIJING SUBWAY_10MIN", "BEIJING SUBWAY_15MIN", "BEIJING SUBWAY_30MIN",
            "CTM", "HEAT", "Rotterdam", "HZMetro", "SHMetro", "M_DENSE"
        ],
        "DCRNN": {
            "dataset_class": "TrafficStatePointDataset",
            "executor": "DCRNNExecutor",
            "evaluator": "TrafficStateEvaluator"
        },
        "STGCN": {
            "dataset_class": "TrafficStatePointDataset",
            "executor": "TrafficStateExecutor",
            "evaluator": "TrafficStateEvaluator"
        },
        "GWNET": {
            "dataset_class": "TrafficStatePointDataset",
            "executor": "TrafficStateExecutor",
            "evaluator": "TrafficStateEvaluator"
        },
        "AGCRN": {
            "dataset_class": "TrafficStatePointDataset",
            "executor": "TrafficStateExecutor",
            "evaluator": "TrafficStateEvaluator"
        },
        "TGCLSTM": {
            "dataset_class": "TGCLSTMDataset",
            "executor": "TrafficStateExecutor",
            "evaluator": "TrafficStateEvaluator"
        },
        "TGCN": {
            "dataset_class": "TrafficStatePointDataset",
            "executor": "TrafficStateExecutor",
            "evaluator": "TrafficStateEvaluator"
        },
        "TemplateTSP": {
            "dataset_class": "TrafficStatePointDataset",
            "executor": "TrafficStateExecutor",
            "evaluator": "TrafficStateEvaluator"
        },
        "ASTGCN": {
            "dataset_class": "ASTGCNDataset",
            "executor": "TrafficStateExecutor",
            "evaluator": "TrafficStateEvaluator"
        },
        "MSTGCN": {
            "dataset_class": "ASTGCNDataset",
            "executor": "TrafficStateExecutor",
            "evaluator": "TrafficStateEvaluator"
        },
        "MTGNN": {
            "dataset_class": "TrafficStatePointDataset",
            "executor": "MTGNNExecutor",
            "evaluator": "TrafficStateEvaluator"
        },
        "ACFM": {
            "dataset_class": "ACFMDataset",
            "executor": "TrafficStateExecutor",
            "evaluator": "TrafficStateEvaluator"
        },
        "STResNet": {
            "dataset_class": "STResNetDataset",
            "executor": "TrafficStateExecutor",
            "evaluator": "TrafficStateEvaluator"
        },
        "RNN": {
            "dataset_class": "TrafficStatePointDataset",
            "executor": "TrafficStateExecutor",
            "evaluator": "TrafficStateEvaluator"
        },
		"LSTM": {
            "dataset_class": "TrafficStatePointDataset",
            "executor": "TrafficStateExecutor",
            "evaluator": "TrafficStateEvaluator"
        },
		"GRU": {
            "dataset_class": "TrafficStatePointDataset",
            "executor": "TrafficStateExecutor",
            "evaluator": "TrafficStateEvaluator"
        },
        "AutoEncoder": {
            "dataset_class": "TrafficStatePointDataset",
            "executor": "TrafficStateExecutor",
            "evaluator": "TrafficStateEvaluator"
        },
        "Seq2Seq": {
            "dataset_class": "TrafficStatePointDataset",
            "executor": "TrafficStateExecutor",
            "evaluator": "TrafficStateEvaluator"
        },
        "STResNetCommon": {
            "dataset_class": "TrafficStateGridDataset",
            "executor": "TrafficStateExecutor",
            "evaluator": "TrafficStateEvaluator"
        },
        "ACFMCommon": {
            "dataset_class": "TrafficStateGridDataset",
            "executor": "TrafficStateExecutor",
            "evaluator": "TrafficStateEvaluator"
        },
        "ASTGCNCommon": {
            "dataset_class": "TrafficStatePointDataset",
            "executor": "TrafficStateExecutor",
            "evaluator": "TrafficStateEvaluator"
        },
        "ToGCN": {
            "dataset_class": "TrafficStatePointDataset",
            "executor": "TrafficStateExecutor",
            "evaluator": "TrafficStateEvaluator"
        },
        "CONVGCN": {
            "dataset_class": "TrafficStatePointDataset",
            "executor": "TrafficStateExecutor",
            "evaluator": "TrafficStateEvaluator"
        },
        "HGCN": {
            "dataset_class": "HGCNDataset",
            "executor": "TrafficStateExecutor",
            "evaluator": "TrafficStateEvaluator"
        }
    }
}
=======
{
    "traj_loc_pred": {
        "allowed_model": ["DeepMove", "RNN", "LSTM", "GRU", "FPMC", "LSTPM", "STRNN", "SERM", "TemplateTLP", "ATSTLSTM"],
        "allowed_dataset": ["foursquare_tky", "foursquare_nyc", "gowalla"],
        "DeepMove": {
            "dataset_class": "TrajectoryDataset",
            "executor": "TrajLocPredExecutor",
            "evaluator": "TrajLocPredEvaluator",
            "traj_encoder": "StandardTrajectoryEncoder"
        },
        "RNN": {
            "dataset_class": "TrajectoryDataset",
            "executor": "TrajLocPredExecutor",
            "evaluator": "TrajLocPredEvaluator",
            "traj_encoder": "StandardTrajectoryEncoder"
        },
        "LSTM": {
            "dataset_class": "TrajectoryDataset",
            "executor": "TrajLocPredExecutor",
            "evaluator": "TrajLocPredEvaluator",
            "traj_encoder": "StandardTrajectoryEncoder"
        },
        "GRU": {
            "dataset_class": "TrajectoryDataset",
            "executor": "TrajLocPredExecutor",
            "evaluator": "TrajLocPredEvaluator",
            "traj_encoder": "StandardTrajectoryEncoder"
        },
        "FPMC": {
            "dataset_class": "TrajectoryDataset",
            "executor": "TrajLocPredExecutor",
            "evaluator": "TrajLocPredEvaluator",
            "traj_encoder": "StandardTrajectoryEncoder"
        },
        "LSTPM": {
            "dataset_class": "TrajectoryDataset",
            "executor": "TrajLocPredExecutor",
            "evaluator": "TrajLocPredEvaluator",
            "traj_encoder": "LstpmEncoder"
        },
        "STRNN": {
            "dataset_class": "TrajectoryDataset",
            "executor": "TrajLocPredExecutor",
            "evaluator": "TrajLocPredEvaluator",
            "traj_encoder": "StandardTrajectoryEncoder"
        },
        "SERM": {
            "dataset_class": "SermTrajectoryDataset",
            "executor": "TrajLocPredExecutor",
            "evaluator": "TrajLocPredEvaluator",
            "traj_encoder": "StandardTrajectoryEncoder"
        },
        "ATSTLSTM": {
            "dataset_class": "PBSTrajectoryDataset",
            "executor": "TrajLocPredExecutor",
            "evaluator": "TrajLocPredEvaluator",
            "traj_encoder": "AtstlstmEncoder"
        }
    },
    "traffic_state_pred": {
        "allowed_model": ["DCRNN", "STGCN", "GWNET", "AGCRN", "TGCLSTM", "TGCN", "TemplateTSP",
            "ASTGCN", "MSTGCN", "MTGNN", "ACFM", "STResNet", "RNN", "LSTM", "GRU", "AutoEncoder", "Seq2Seq",
            "STResNetCommon", "ACFMCommon", "ASTGCNCommon", "ToGCN", "CONVGCN", "STG2Seq", "SHARE", "DMVSTNet",
            "ATDM", "GMAN", "GTS", "STDN"],
        "allowed_dataset": ["METR_LA", "PEMS_BAY", "PEMSD3", "PEMSD4", "PEMSD7", "PEMSD8", "PeMSD7(M)",
            "Loop Seattle", "LOS-LOOP", "LOS-LOOP-SMALL", "Q-TRAFFIC", "SZ-TAXI",
            "NYCBike20140409", "NYCBike20160708", "NYCBike20160809", "NYCTaxi2014",
            "NYCTaxi20150103", "NYCTaxi20160102", "TAXIBJ", "T-Drive20150206",
            "AcousticPollution", "BEIJING SUBWAY_10MIN", "BEIJING SUBWAY_15MIN", "BEIJING SUBWAY_30MIN",
            "CTM", "HEAT", "Rotterdam", "HZMetro", "SHMetro", "M_DENSE"
        ],
        "DCRNN": {
            "dataset_class": "TrafficStatePointDataset",
            "executor": "DCRNNExecutor",
            "evaluator": "TrafficStateEvaluator"
        },
        "STGCN": {
            "dataset_class": "TrafficStatePointDataset",
            "executor": "TrafficStateExecutor",
            "evaluator": "TrafficStateEvaluator"
        },
        "GWNET": {
            "dataset_class": "TrafficStatePointDataset",
            "executor": "TrafficStateExecutor",
            "evaluator": "TrafficStateEvaluator"
        },
        "AGCRN": {
            "dataset_class": "TrafficStatePointDataset",
            "executor": "TrafficStateExecutor",
            "evaluator": "TrafficStateEvaluator"
        },
        "TGCLSTM": {
            "dataset_class": "TGCLSTMDataset",
            "executor": "TrafficStateExecutor",
            "evaluator": "TrafficStateEvaluator"
        },
        "TGCN": {
            "dataset_class": "TrafficStatePointDataset",
            "executor": "TrafficStateExecutor",
            "evaluator": "TrafficStateEvaluator"
        },
        "TemplateTSP": {
            "dataset_class": "TrafficStatePointDataset",
            "executor": "TrafficStateExecutor",
            "evaluator": "TrafficStateEvaluator"
        },
        "ASTGCN": {
            "dataset_class": "ASTGCNDataset",
            "executor": "TrafficStateExecutor",
            "evaluator": "TrafficStateEvaluator"
        },
        "MSTGCN": {
            "dataset_class": "ASTGCNDataset",
            "executor": "TrafficStateExecutor",
            "evaluator": "TrafficStateEvaluator"
        },
        "MTGNN": {
            "dataset_class": "TrafficStatePointDataset",
            "executor": "MTGNNExecutor",
            "evaluator": "TrafficStateEvaluator"
        },
        "ACFM": {
            "dataset_class": "ACFMDataset",
            "executor": "TrafficStateExecutor",
            "evaluator": "TrafficStateEvaluator"
        },
        "STResNet": {
            "dataset_class": "STResNetDataset",
            "executor": "TrafficStateExecutor",
            "evaluator": "TrafficStateEvaluator"
        },
        "RNN": {
            "dataset_class": "TrafficStatePointDataset",
            "executor": "TrafficStateExecutor",
            "evaluator": "TrafficStateEvaluator"
        },
		"LSTM": {
            "dataset_class": "TrafficStatePointDataset",
            "executor": "TrafficStateExecutor",
            "evaluator": "TrafficStateEvaluator"
        },
		"GRU": {
            "dataset_class": "TrafficStatePointDataset",
            "executor": "TrafficStateExecutor",
            "evaluator": "TrafficStateEvaluator"
        },
        "AutoEncoder": {
            "dataset_class": "TrafficStatePointDataset",
            "executor": "TrafficStateExecutor",
            "evaluator": "TrafficStateEvaluator"
        },
        "Seq2Seq": {
            "dataset_class": "TrafficStatePointDataset",
            "executor": "TrafficStateExecutor",
            "evaluator": "TrafficStateEvaluator"
        },
        "STResNetCommon": {
            "dataset_class": "TrafficStateGridDataset",
            "executor": "TrafficStateExecutor",
            "evaluator": "TrafficStateEvaluator"
        },
        "ACFMCommon": {
            "dataset_class": "TrafficStateGridDataset",
            "executor": "TrafficStateExecutor",
            "evaluator": "TrafficStateEvaluator"
        },
        "ASTGCNCommon": {
            "dataset_class": "TrafficStatePointDataset",
            "executor": "TrafficStateExecutor",
            "evaluator": "TrafficStateEvaluator"
        },
        "ToGCN": {
            "dataset_class": "TrafficStatePointDataset",
            "executor": "TrafficStateExecutor",
            "evaluator": "TrafficStateEvaluator"
        },
        "CONVGCN": {
            "dataset_class": "TrafficStatePointDataset",
            "executor": "TrafficStateExecutor",
            "evaluator": "TrafficStateEvaluator"
        },
        "STG2Seq": {
            "dataset_class": "STG2SeqDataset",
            "executor": "TrafficStateExecutor",
            "evaluator": "TrafficStateEvaluator"
        },
        "SHARE": {
            "dataset_class": "TrafficStatePointDataset",
            "executor": "TrafficStateExecutor",
            "evaluator": "TrafficStateEvaluator"
        },
        "DMVSTNet": {
            "dataset_class": "TrafficStateGridDataset",
            "executor": "TrafficStateExecutor",
            "evaluator": "TrafficStateEvaluator"
        },
        "ATDM": {
            "dataset_class": "TrafficStatePointDataset",
            "executor": "TrafficStateExecutor",
            "evaluator": "TrafficStateEvaluator"
        },
		"GMAN": {
            "dataset_class": "GMANDataset",
            "executor": "TrafficStateExecutor",
            "evaluator": "TrafficStateEvaluator"
        },
        "GTS": {
            "dataset_class": "GTSDataset",
            "executor": "DCRNNExecutor",
            "evaluator": "TrafficStateEvaluator"
        },
        "STDN": {
            "dataset_class": "STDNDataset",
            "executor": "TrafficStateExecutor",
            "evaluator": "TrafficStateEvaluator"
        }
    }
}
>>>>>>> b3b2f35f
<|MERGE_RESOLUTION|>--- conflicted
+++ resolved
@@ -1,4 +1,3 @@
-<<<<<<< HEAD
 {
     "traj_loc_pred": {
         "allowed_model": ["DeepMove", "RNN", "LSTM", "GRU", "FPMC", "LSTPM", "STRNN", "SERM", "TemplateTLP", "ATSTLSTM"],
@@ -61,7 +60,8 @@
     "traffic_state_pred": {
         "allowed_model": ["DCRNN", "STGCN", "GWNET", "AGCRN", "TGCLSTM", "TGCN", "TemplateTSP",
             "ASTGCN", "MSTGCN", "MTGNN", "ACFM", "STResNet", "RNN", "LSTM", "GRU", "AutoEncoder", "Seq2Seq",
-            "STResNetCommon", "ACFMCommon", "ASTGCNCommon", "ToGCN", "CONVGCN", "HGCN"],
+            "STResNetCommon", "ACFMCommon", "ASTGCNCommon", "ToGCN", "CONVGCN", "STG2Seq", "SHARE", "DMVSTNet",
+            "ATDM", "GMAN", "GTS", "STDN", "HGCN"],
         "allowed_dataset": ["METR_LA", "PEMS_BAY", "PEMSD3", "PEMSD4", "PEMSD7", "PEMSD8", "PeMSD7(M)",
             "Loop Seattle", "LOS-LOOP", "LOS-LOOP-SMALL", "Q-TRAFFIC", "SZ-TAXI",
             "NYCBike20140409", "NYCBike20160708", "NYCBike20160809", "NYCTaxi2014",
@@ -179,195 +179,6 @@
             "executor": "TrafficStateExecutor",
             "evaluator": "TrafficStateEvaluator"
         },
-        "HGCN": {
-            "dataset_class": "HGCNDataset",
-            "executor": "TrafficStateExecutor",
-            "evaluator": "TrafficStateEvaluator"
-        }
-    }
-}
-=======
-{
-    "traj_loc_pred": {
-        "allowed_model": ["DeepMove", "RNN", "LSTM", "GRU", "FPMC", "LSTPM", "STRNN", "SERM", "TemplateTLP", "ATSTLSTM"],
-        "allowed_dataset": ["foursquare_tky", "foursquare_nyc", "gowalla"],
-        "DeepMove": {
-            "dataset_class": "TrajectoryDataset",
-            "executor": "TrajLocPredExecutor",
-            "evaluator": "TrajLocPredEvaluator",
-            "traj_encoder": "StandardTrajectoryEncoder"
-        },
-        "RNN": {
-            "dataset_class": "TrajectoryDataset",
-            "executor": "TrajLocPredExecutor",
-            "evaluator": "TrajLocPredEvaluator",
-            "traj_encoder": "StandardTrajectoryEncoder"
-        },
-        "LSTM": {
-            "dataset_class": "TrajectoryDataset",
-            "executor": "TrajLocPredExecutor",
-            "evaluator": "TrajLocPredEvaluator",
-            "traj_encoder": "StandardTrajectoryEncoder"
-        },
-        "GRU": {
-            "dataset_class": "TrajectoryDataset",
-            "executor": "TrajLocPredExecutor",
-            "evaluator": "TrajLocPredEvaluator",
-            "traj_encoder": "StandardTrajectoryEncoder"
-        },
-        "FPMC": {
-            "dataset_class": "TrajectoryDataset",
-            "executor": "TrajLocPredExecutor",
-            "evaluator": "TrajLocPredEvaluator",
-            "traj_encoder": "StandardTrajectoryEncoder"
-        },
-        "LSTPM": {
-            "dataset_class": "TrajectoryDataset",
-            "executor": "TrajLocPredExecutor",
-            "evaluator": "TrajLocPredEvaluator",
-            "traj_encoder": "LstpmEncoder"
-        },
-        "STRNN": {
-            "dataset_class": "TrajectoryDataset",
-            "executor": "TrajLocPredExecutor",
-            "evaluator": "TrajLocPredEvaluator",
-            "traj_encoder": "StandardTrajectoryEncoder"
-        },
-        "SERM": {
-            "dataset_class": "SermTrajectoryDataset",
-            "executor": "TrajLocPredExecutor",
-            "evaluator": "TrajLocPredEvaluator",
-            "traj_encoder": "StandardTrajectoryEncoder"
-        },
-        "ATSTLSTM": {
-            "dataset_class": "PBSTrajectoryDataset",
-            "executor": "TrajLocPredExecutor",
-            "evaluator": "TrajLocPredEvaluator",
-            "traj_encoder": "AtstlstmEncoder"
-        }
-    },
-    "traffic_state_pred": {
-        "allowed_model": ["DCRNN", "STGCN", "GWNET", "AGCRN", "TGCLSTM", "TGCN", "TemplateTSP",
-            "ASTGCN", "MSTGCN", "MTGNN", "ACFM", "STResNet", "RNN", "LSTM", "GRU", "AutoEncoder", "Seq2Seq",
-            "STResNetCommon", "ACFMCommon", "ASTGCNCommon", "ToGCN", "CONVGCN", "STG2Seq", "SHARE", "DMVSTNet",
-            "ATDM", "GMAN", "GTS", "STDN"],
-        "allowed_dataset": ["METR_LA", "PEMS_BAY", "PEMSD3", "PEMSD4", "PEMSD7", "PEMSD8", "PeMSD7(M)",
-            "Loop Seattle", "LOS-LOOP", "LOS-LOOP-SMALL", "Q-TRAFFIC", "SZ-TAXI",
-            "NYCBike20140409", "NYCBike20160708", "NYCBike20160809", "NYCTaxi2014",
-            "NYCTaxi20150103", "NYCTaxi20160102", "TAXIBJ", "T-Drive20150206",
-            "AcousticPollution", "BEIJING SUBWAY_10MIN", "BEIJING SUBWAY_15MIN", "BEIJING SUBWAY_30MIN",
-            "CTM", "HEAT", "Rotterdam", "HZMetro", "SHMetro", "M_DENSE"
-        ],
-        "DCRNN": {
-            "dataset_class": "TrafficStatePointDataset",
-            "executor": "DCRNNExecutor",
-            "evaluator": "TrafficStateEvaluator"
-        },
-        "STGCN": {
-            "dataset_class": "TrafficStatePointDataset",
-            "executor": "TrafficStateExecutor",
-            "evaluator": "TrafficStateEvaluator"
-        },
-        "GWNET": {
-            "dataset_class": "TrafficStatePointDataset",
-            "executor": "TrafficStateExecutor",
-            "evaluator": "TrafficStateEvaluator"
-        },
-        "AGCRN": {
-            "dataset_class": "TrafficStatePointDataset",
-            "executor": "TrafficStateExecutor",
-            "evaluator": "TrafficStateEvaluator"
-        },
-        "TGCLSTM": {
-            "dataset_class": "TGCLSTMDataset",
-            "executor": "TrafficStateExecutor",
-            "evaluator": "TrafficStateEvaluator"
-        },
-        "TGCN": {
-            "dataset_class": "TrafficStatePointDataset",
-            "executor": "TrafficStateExecutor",
-            "evaluator": "TrafficStateEvaluator"
-        },
-        "TemplateTSP": {
-            "dataset_class": "TrafficStatePointDataset",
-            "executor": "TrafficStateExecutor",
-            "evaluator": "TrafficStateEvaluator"
-        },
-        "ASTGCN": {
-            "dataset_class": "ASTGCNDataset",
-            "executor": "TrafficStateExecutor",
-            "evaluator": "TrafficStateEvaluator"
-        },
-        "MSTGCN": {
-            "dataset_class": "ASTGCNDataset",
-            "executor": "TrafficStateExecutor",
-            "evaluator": "TrafficStateEvaluator"
-        },
-        "MTGNN": {
-            "dataset_class": "TrafficStatePointDataset",
-            "executor": "MTGNNExecutor",
-            "evaluator": "TrafficStateEvaluator"
-        },
-        "ACFM": {
-            "dataset_class": "ACFMDataset",
-            "executor": "TrafficStateExecutor",
-            "evaluator": "TrafficStateEvaluator"
-        },
-        "STResNet": {
-            "dataset_class": "STResNetDataset",
-            "executor": "TrafficStateExecutor",
-            "evaluator": "TrafficStateEvaluator"
-        },
-        "RNN": {
-            "dataset_class": "TrafficStatePointDataset",
-            "executor": "TrafficStateExecutor",
-            "evaluator": "TrafficStateEvaluator"
-        },
-		"LSTM": {
-            "dataset_class": "TrafficStatePointDataset",
-            "executor": "TrafficStateExecutor",
-            "evaluator": "TrafficStateEvaluator"
-        },
-		"GRU": {
-            "dataset_class": "TrafficStatePointDataset",
-            "executor": "TrafficStateExecutor",
-            "evaluator": "TrafficStateEvaluator"
-        },
-        "AutoEncoder": {
-            "dataset_class": "TrafficStatePointDataset",
-            "executor": "TrafficStateExecutor",
-            "evaluator": "TrafficStateEvaluator"
-        },
-        "Seq2Seq": {
-            "dataset_class": "TrafficStatePointDataset",
-            "executor": "TrafficStateExecutor",
-            "evaluator": "TrafficStateEvaluator"
-        },
-        "STResNetCommon": {
-            "dataset_class": "TrafficStateGridDataset",
-            "executor": "TrafficStateExecutor",
-            "evaluator": "TrafficStateEvaluator"
-        },
-        "ACFMCommon": {
-            "dataset_class": "TrafficStateGridDataset",
-            "executor": "TrafficStateExecutor",
-            "evaluator": "TrafficStateEvaluator"
-        },
-        "ASTGCNCommon": {
-            "dataset_class": "TrafficStatePointDataset",
-            "executor": "TrafficStateExecutor",
-            "evaluator": "TrafficStateEvaluator"
-        },
-        "ToGCN": {
-            "dataset_class": "TrafficStatePointDataset",
-            "executor": "TrafficStateExecutor",
-            "evaluator": "TrafficStateEvaluator"
-        },
-        "CONVGCN": {
-            "dataset_class": "TrafficStatePointDataset",
-            "executor": "TrafficStateExecutor",
-            "evaluator": "TrafficStateEvaluator"
-        },
         "STG2Seq": {
             "dataset_class": "STG2SeqDataset",
             "executor": "TrafficStateExecutor",
@@ -402,7 +213,11 @@
             "dataset_class": "STDNDataset",
             "executor": "TrafficStateExecutor",
             "evaluator": "TrafficStateEvaluator"
+        },
+        "HGCN": {
+            "dataset_class": "HGCNDataset",
+            "executor": "TrafficStateExecutor",
+            "evaluator": "TrafficStateEvaluator"
         }
     }
-}
->>>>>>> b3b2f35f
+}