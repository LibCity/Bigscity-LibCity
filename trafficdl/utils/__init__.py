--- conflicted
+++ resolved
@@ -1,9 +1,5 @@
 from trafficdl.utils.utils import get_executor, get_model, get_evaluator, \
-<<<<<<< HEAD
-    get_logger, get_local_time, ensure_dir
-=======
     get_logger, get_local_time, ensure_dir, trans_naming_rule
->>>>>>> db37940b
 from trafficdl.utils.dataset import parse_time, cal_basetime, cal_timeoff, \
     caculate_time_sim, parse_coordinate, string2timestamp, timestamp2array, \
     timestamp2vec_origin
@@ -19,10 +15,7 @@
     "get_logger",
     "get_local_time",
     "ensure_dir",
-<<<<<<< HEAD
-=======
     "trans_naming_rule",
->>>>>>> db37940b
     "parse_time",
     "cal_basetime",
     "cal_timeoff",
